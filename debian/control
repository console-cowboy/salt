--- conflicted
+++ resolved
@@ -145,9 +145,6 @@
  This particular package provides the salt ssh controller. It
  is able to run salt modules and states on remote hosts via ssh.
  No minion or other salt specific software needs to be installed
-<<<<<<< HEAD
- on the remote host.
-=======
  on the remote host.
 
 
@@ -186,5 +183,4 @@
  addresses the backbone of cloud and data center management.
  .
  This particular package provides the HTML documentation for
- salt.
->>>>>>> 9f548e81
+ salt.