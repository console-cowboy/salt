--- conflicted
+++ resolved
@@ -1,22 +1,8 @@
-<<<<<<< HEAD
-salt (0.17.0-1.1-he+3) unstable; urgency=low
-
-  * local changes for HE
-  * removed upstart skript
-  * removed doc-package
-
- -- Volker Schwicking <vs@hosteurope.de>  Mon, 16 Dec 2013 10:29:15 +0000
-
-salt (0.17.0-1.1-he+1) unstable; urgency=low
-
- -- Volker Schwicking <vs@hosteurope.de>  Fri, 29 Nov 2013 10:45:18 +0000
-=======
 salt (2014.1.0-1) unstable; urgency=low
 
   * New upstream version
 
  -- Bret Palsson <bretep@gmail.com>  Thu, 20 Mar 2014 14:00:54 -0700
->>>>>>> 9f548e81
 
 salt (0.17.0-1) unstable; urgency=low
 
