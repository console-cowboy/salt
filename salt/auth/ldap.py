--- conflicted
+++ resolved
@@ -257,13 +257,8 @@
     '''
     group_list = []
 
-<<<<<<< HEAD
-    bind = _bind(username, kwargs['password'])
-
-=======
     bind = _bind(username, kwargs['password'],
                  anonymous=_config('anonymous', mandatory=False))
->>>>>>> 7c501f8a
     if bind:
         log.debug('ldap bind to determine group membership succeeded!')
 
@@ -306,21 +301,12 @@
                                                                    username, _config('groupclass'))
             search_results = bind.search_s(search_base,
                                            ldap.SCOPE_SUBTREE,
-<<<<<<< HEAD
-                                           '(&({0}={1})(objectClass={2}))'.format(_config('accountattributename'),
-                                                                                  username, _config('groupclass')),
-                                           [_config('groupattribute'), 'cn'])
+                                           search_string,
+                                           [_config('accountattributename'), 'cn'])
             for user, entry in search_results:
                 if username == user.split(',')[0].split('=')[-1]:
                     for group in entry[_config('groupattribute')]:
                         group_list.append(group.split(',')[0].split('=')[-1])
-=======
-                                           search_string,
-                                           [_config('accountattributename'), 'cn'])
-            for _, entry in search_results:
-                if username in entry[_config('accountattributename')]:
-                    group_list.append(entry['cn'][0])
->>>>>>> 7c501f8a
             log.debug('User {0} is a member of groups: {1}'.format(username, group_list))
 
             if not auth(username, kwargs['password']):
