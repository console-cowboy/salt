--- conflicted
+++ resolved
@@ -315,18 +315,7 @@
 
     '''
     group_list = []
-<<<<<<< HEAD
-
-    # If bind credentials are configured, use them instead of user's
-    if _config('binddn', mandatory=False) and _config('bindpw', mandatory=False):
-        bind = _bind_for_search(anonymous=_config('anonymous', mandatory=False))
-    else:
-        bind = _bind(username, kwargs.get('password', ''),
-                     anonymous=_config('auth_by_group_membership_only', mandatory=False)
-                     and _config('anonymous', mandatory=False))
-=======
     bind = auth(username, kwargs.get('password', None))
->>>>>>> 7382654c
 
     if bind:
         log.debug('ldap bind to determine group membership succeeded!')
@@ -369,19 +358,11 @@
             search_results = bind.search_s(search_base,
                                            ldap.SCOPE_SUBTREE,
                                            search_string,
-<<<<<<< HEAD
-                                           [_config('accountattributename'), 'cn', _config('groupattribute'), 'cn'])
+                                           [salt.utils.stringutils.to_str(_config('accountattributename')), str('cn')])  # future lint: disable=blacklisted-function
 
             for entry, result in search_results:
                 for user in result[_config('accountattributename'), _config('groupattribute')]:
-                    if username == user.split(',')[0].split('=')[-1]:
-=======
-                                           [salt.utils.stringutils.to_str(_config('accountattributename')), str('cn')])  # future lint: disable=blacklisted-function
-
-            for entry, result in search_results:
-                for user in result[_config('accountattributename')]:
                     if username == salt.utils.stringutils.to_unicode(user).split(',')[0].split('=')[-1]:
->>>>>>> 7382654c
                         group_list.append(entry.split(',')[0].split('=')[-1])
 
             log.debug('User %s is a member of groups: %s', username, group_list)
