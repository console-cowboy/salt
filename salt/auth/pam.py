# -*- coding: utf-8 -*-
# The pam components have been modified to be salty and have been taken from
# the pam module under this licence:
# (c) 2007 Chris AtLee <chris@atlee.ca>
# Licensed under the MIT license:
# http://www.opensource.org/licenses/mit-license.php
'''
Authenticate against PAM

Provides an authenticate function that will allow the caller to authenticate
a user against the Pluggable Authentication Modules (PAM) on the system.

Implemented using ctypes, so no compilation is necessary.

.. note:: PAM authentication will not work for the ``root`` user.

    The Python interface to PAM does not support authenticating as ``root``.

'''

<<<<<<< HEAD
# Import Python Libs
from __future__ import absolute_import
=======
# Import python libs
>>>>>>> afc19240
from ctypes import CDLL, POINTER, Structure, CFUNCTYPE, cast, pointer, sizeof
from ctypes import c_void_p, c_uint, c_char_p, c_char, c_int
from ctypes.util import find_library

# Import Salt libs
from salt.utils import get_group_list
from salt.ext.six.moves import range  # pylint: disable=import-error,redefined-builtin

LIBPAM = CDLL(find_library('pam'))
LIBC = CDLL(find_library('c'))

CALLOC = LIBC.calloc
CALLOC.restype = c_void_p
CALLOC.argtypes = [c_uint, c_uint]

STRDUP = LIBC.strdup
STRDUP.argstypes = [c_char_p]
STRDUP.restype = POINTER(c_char)  # NOT c_char_p !!!!

# Various constants
PAM_PROMPT_ECHO_OFF = 1
PAM_PROMPT_ECHO_ON = 2
PAM_ERROR_MSG = 3
PAM_TEXT_INFO = 4


class PamHandle(Structure):
    '''
    Wrapper class for pam_handle_t
    '''
    _fields_ = [
            ('handle', c_void_p)
            ]

    def __init__(self):
        Structure.__init__(self)
        self.handle = 0


class PamMessage(Structure):
    '''
    Wrapper class for pam_message structure
    '''
    _fields_ = [
            ("msg_style", c_int),
            ("msg", c_char_p),
            ]

    def __repr__(self):
        return '<PamMessage {0} {1!r}>'.format(self.msg_style, self.msg)


class PamResponse(Structure):
    '''
    Wrapper class for pam_response structure
    '''
    _fields_ = [
            ('resp', c_char_p),
            ('resp_retcode', c_int),
            ]

    def __repr__(self):
        return '<PamResponse {0} {1!r}>'.format(self.resp_retcode, self.resp)


CONV_FUNC = CFUNCTYPE(c_int,
        c_int, POINTER(POINTER(PamMessage)),
               POINTER(POINTER(PamResponse)), c_void_p)


class PamConv(Structure):
    '''
    Wrapper class for pam_conv structure
    '''
    _fields_ = [
            ('conv', CONV_FUNC),
            ('appdata_ptr', c_void_p)
            ]


try:
    PAM_START = LIBPAM.pam_start
    PAM_START.restype = c_int
    PAM_START.argtypes = [c_char_p, c_char_p, POINTER(PamConv),
            POINTER(PamHandle)]

    PAM_AUTHENTICATE = LIBPAM.pam_authenticate
    PAM_AUTHENTICATE.restype = c_int
    PAM_AUTHENTICATE.argtypes = [PamHandle, c_int]

    PAM_END = LIBPAM.pam_end
    PAM_END.restype = c_int
    PAM_END.argtypes = [PamHandle, c_int]
except Exception:
    HAS_PAM = False
else:
    HAS_PAM = True


def __virtual__():
    '''
    Only load on Linux systems
    '''
    return HAS_PAM


def authenticate(username, password, service='login'):
    '''
    Returns True if the given username and password authenticate for the
    given service.  Returns False otherwise

    ``username``: the username to authenticate

    ``password``: the password in plain text

    ``service``: the PAM service to authenticate against.
                 Defaults to 'login'
    '''
    @CONV_FUNC
    def my_conv(n_messages, messages, p_response, app_data):
        '''
        Simple conversation function that responds to any
        prompt where the echo is off with the supplied password
        '''
        # Create an array of n_messages response objects
        addr = CALLOC(n_messages, sizeof(PamResponse))
        p_response[0] = cast(addr, POINTER(PamResponse))
        for i in range(n_messages):
            if messages[i].contents.msg_style == PAM_PROMPT_ECHO_OFF:
                pw_copy = STRDUP(str(password))
                p_response.contents[i].resp = cast(pw_copy, c_char_p)
                p_response.contents[i].resp_retcode = 0
        return 0

    handle = PamHandle()
    conv = PamConv(my_conv, 0)
    retval = PAM_START(service, username, pointer(conv), pointer(handle))

    if retval != 0:
        # TODO: This is not an authentication error, something
        # has gone wrong starting up PAM
        PAM_END(handle, retval)
        return False

    retval = PAM_AUTHENTICATE(handle, 0)
    PAM_END(handle, 0)
    return retval == 0


def auth(username, password, **kwargs):
    '''
    Authenticate via pam
    '''
    return authenticate(username, password, kwargs.get('service', 'login'))


def groups(username, *args, **kwargs):
    '''
    Retrieve groups for a given user for this auth provider

    Uses system groups
    '''
    return get_group_list(username)<|MERGE_RESOLUTION|>--- conflicted
+++ resolved
@@ -18,12 +18,8 @@
 
 '''
 
-<<<<<<< HEAD
 # Import Python Libs
 from __future__ import absolute_import
-=======
-# Import python libs
->>>>>>> afc19240
 from ctypes import CDLL, POINTER, Structure, CFUNCTYPE, cast, pointer, sizeof
 from ctypes import c_void_p, c_uint, c_char_p, c_char, c_int
 from ctypes.util import find_library
