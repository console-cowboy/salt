# coding: utf-8
'''
A collection of mixins useful for the various *Client interfaces
'''

# Import Python libs
from __future__ import absolute_import, print_function, with_statement
import fnmatch
import signal
import logging
import weakref
import traceback
import collections
import copy as pycopy

# Import Salt libs
import salt.exceptions
import salt.minion
import salt.utils  # Can be removed once daemonize, get_specific_user, format_call are moved
import salt.utils.args
import salt.utils.doc
import salt.utils.error
import salt.utils.event
import salt.utils.jid
import salt.utils.job
import salt.utils.lazy
import salt.utils.platform
import salt.utils.process
import salt.utils.state
import salt.utils.versions
import salt.transport
import salt.log.setup
from salt.ext import six

# Import 3rd-party libs
import tornado.stack_context

log = logging.getLogger(__name__)

CLIENT_INTERNAL_KEYWORDS = frozenset([
    u'client',
    u'cmd',
    u'eauth',
    u'fun',
    u'kwarg',
    u'match',
    u'token',
    u'__jid__',
    u'__tag__',
    u'__user__',
    u'username',
    u'password'
])


class ClientFuncsDict(collections.MutableMapping):
    '''
    Class to make a read-only dict for accessing runner funcs "directly"
    '''
    def __init__(self, client):
        self.client = client

    def __getattr__(self, attr):
        '''
        Provide access eg. to 'pack'
        '''
        return getattr(self.client.functions, attr)

    def __setitem__(self, key, val):
        raise NotImplementedError()

    def __delitem__(self, key):
        raise NotImplementedError()

    def __getitem__(self, key):
        '''
        Return a function that you can call with regular func params, but
        will do all the _proc_function magic
        '''
        if key not in self.client.functions:
            raise KeyError

        def wrapper(*args, **kwargs):
            low = {u'fun': key,
                   u'args': args,
                   u'kwargs': kwargs,
                   }
            pub_data = {}
            # Copy kwargs keys so we can iterate over and pop the pub data
            kwargs_keys = list(kwargs)

            # pull out pub_data if you have it
            for kwargs_key in kwargs_keys:
                if kwargs_key.startswith(u'__pub_'):
                    pub_data[kwargs_key] = kwargs.pop(kwargs_key)

            async_pub = self.client._gen_async_pub(pub_data.get(u'__pub_jid'))

            user = salt.utils.get_specific_user()
            return self.client._proc_function(
                key,
                low,
                user,
                async_pub[u'tag'],  # TODO: fix
                async_pub[u'jid'],  # TODO: fix
                False,  # Don't daemonize
            )
        return wrapper

    def __len__(self):
        return len(self.client.functions)

    def __iter__(self):
        return iter(self.client.functions)


class SyncClientMixin(object):
    '''
    A mixin for *Client interfaces to abstract common function execution
    '''
    functions = ()

    def functions_dict(self):
        '''
        Return a dict that will mimic the "functions" dict used all over salt.
        It creates a wrapper around the function allowing **kwargs, and if pub_data
        is passed in as kwargs, will re-use the JID passed in
        '''
        return ClientFuncsDict(self)

    def master_call(self, **kwargs):
        '''
        Execute a function through the master network interface.
        '''
        load = kwargs
        load[u'cmd'] = self.client
        channel = salt.transport.Channel.factory(self.opts,
                                                 crypt=u'clear',
                                                 usage=u'master_call')
        ret = channel.send(load)
        if isinstance(ret, collections.Mapping):
            if u'error' in ret:
                salt.utils.error.raise_error(**ret[u'error'])
        return ret

    def cmd_sync(self, low, timeout=None, full_return=False):
        '''
        Execute a runner function synchronously; eauth is respected

        This function requires that :conf_master:`external_auth` is configured
        and the user is authorized to execute runner functions: (``@runner``).

        .. code-block:: python

            runner.eauth_sync({
                'fun': 'jobs.list_jobs',
                'username': 'saltdev',
                'password': 'saltdev',
                'eauth': 'pam',
            })
        '''
        event = salt.utils.event.get_master_event(self.opts, self.opts[u'sock_dir'], listen=True)
        job = self.master_call(**low)
        ret_tag = salt.utils.event.tagify(u'ret', base=job[u'tag'])

        if timeout is None:
            timeout = self.opts.get(u'rest_timeout', 300)
        ret = event.get_event(tag=ret_tag, full=True, wait=timeout, auto_reconnect=True)
        if ret is None:
            raise salt.exceptions.SaltClientTimeout(
                u"RunnerClient job '{0}' timed out".format(job[u'jid']),
                jid=job[u'jid'])

        return ret if full_return else ret[u'data'][u'return']

    def cmd(self, fun, arg=None, pub_data=None, kwarg=None, print_event=True, full_return=False):
        '''
        Execute a function

        .. code-block:: python

            >>> opts = salt.config.master_config('/etc/salt/master')
            >>> runner = salt.runner.RunnerClient(opts)
            >>> runner.cmd('jobs.list_jobs', [])
            {
                '20131219215650131543': {
                    'Arguments': [300],
                    'Function': 'test.sleep',
                    'StartTime': '2013, Dec 19 21:56:50.131543',
                    'Target': '*',
                    'Target-type': 'glob',
                    'User': 'saltdev'
                },
                '20131219215921857715': {
                    'Arguments': [300],
                    'Function': 'test.sleep',
                    'StartTime': '2013, Dec 19 21:59:21.857715',
                    'Target': '*',
                    'Target-type': 'glob',
                    'User': 'saltdev'
                },
            }

        '''
        if arg is None:
            arg = tuple()
        if not isinstance(arg, list) and not isinstance(arg, tuple):
            raise salt.exceptions.SaltInvocationError(
                u'arg must be formatted as a list/tuple'
            )
        if pub_data is None:
            pub_data = {}
        if not isinstance(pub_data, dict):
            raise salt.exceptions.SaltInvocationError(
                u'pub_data must be formatted as a dictionary'
            )
        if kwarg is None:
            kwarg = {}
        if not isinstance(kwarg, dict):
            raise salt.exceptions.SaltInvocationError(
                u'kwarg must be formatted as a dictionary'
            )
        arglist = salt.utils.args.parse_input(
            arg,
            no_parse=self.opts.get(u'no_parse', []))

        # if you were passed kwarg, add it to arglist
        if kwarg:
            kwarg[u'__kwarg__'] = True
            arglist.append(kwarg)

        args, kwargs = salt.minion.load_args_and_kwargs(
            self.functions[fun], arglist, pub_data
        )
        low = {u'fun': fun,
               u'arg': args,
               u'kwarg': kwargs}
        return self.low(fun, low, print_event=print_event, full_return=full_return)

    @property
    def mminion(self):
        if not hasattr(self, u'_mminion'):
            self._mminion = salt.minion.MasterMinion(self.opts, states=False, rend=False)
        return self._mminion

    def low(self, fun, low, print_event=True, full_return=False):
        '''
        Check for deprecated usage and allow until Salt Oxygen.
        '''
        msg = []
        if u'args' in low:
            msg.append(u'call with arg instead')
            low[u'arg'] = low.pop(u'args')
        if u'kwargs' in low:
            msg.append(u'call with kwarg instead')
            low[u'kwarg'] = low.pop(u'kwargs')

        if msg:
            salt.utils.versions.warn_until(u'Oxygen', u' '.join(msg))

        return self._low(fun, low, print_event=print_event, full_return=full_return)

    @property
    def store_job(self):
        '''
        Helper that allows us to turn off storing jobs for different classes
        that may incorporate this mixin.
        '''
        try:
            class_name = self.__class__.__name__.lower()
        except AttributeError:
            log.warning(
                u'Unable to determine class name',
                exc_info_on_loglevel=logging.DEBUG
            )
            return True

        try:
            return self.opts[u'{0}_returns'.format(class_name)]
        except KeyError:
            # No such option, assume this isn't one we care about gating and
            # just return True.
            return True

    def _low(self, fun, low, print_event=True, full_return=False):
        '''
        Execute a function from low data
        Low data includes:
            required:
                - fun: the name of the function to run
            optional:
                - arg: a list of args to pass to fun
                - kwarg: kwargs for fun
                - __user__: user who is running the command
                - __jid__: jid to run under
                - __tag__: tag to run under
        '''
        # fire the mminion loading (if not already done) here
        # this is not to clutter the output with the module loading
        # if we have a high debug level.
        self.mminion  # pylint: disable=W0104
        jid = low.get(u'__jid__', salt.utils.jid.gen_jid(self.opts))
        tag = low.get(u'__tag__', salt.utils.event.tagify(jid, prefix=self.tag_prefix))

        data = {u'fun': u'{0}.{1}'.format(self.client, fun),
                u'jid': jid,
                u'user': low.get(u'__user__', u'UNKNOWN'),
               }

        event = salt.utils.event.get_event(
                u'master',
                self.opts[u'sock_dir'],
                self.opts[u'transport'],
                opts=self.opts,
                listen=False)

        if print_event:
            print_func = self.print_async_event \
                if hasattr(self, u'print_async_event') \
                else None
        else:
            # Suppress printing of return event (this keeps us from printing
            # runner/wheel output during orchestration).
            print_func = None

        namespaced_event = salt.utils.event.NamespacedEvent(
            event,
            tag,
            print_func=print_func
        )

        # TODO: document these, and test that they exist
        # TODO: Other things to inject??
        func_globals = {u'__jid__': jid,
                        u'__user__': data[u'user'],
                        u'__tag__': tag,
                        # weak ref to avoid the Exception in interpreter
                        # teardown of event
                        u'__jid_event__': weakref.proxy(namespaced_event),
                        }

        try:
            self_functions = pycopy.copy(self.functions)
            salt.utils.lazy.verify_fun(self_functions, fun)

            # Inject some useful globals to *all* the function's global
            # namespace only once per module-- not per func
            completed_funcs = []

            for mod_name in six.iterkeys(self_functions):
                if u'.' not in mod_name:
                    continue
                mod, _ = mod_name.split(u'.', 1)
                if mod in completed_funcs:
                    continue
                completed_funcs.append(mod)
                for global_key, value in six.iteritems(func_globals):
                    self.functions[mod_name].__globals__[global_key] = value

            # There are some discrepancies of what a "low" structure is in the
            # publisher world it is a dict including stuff such as jid, fun,
            # arg (a list of args, with kwargs packed in). Historically this
            # particular one has had no "arg" and just has had all the kwargs
            # packed into the top level object. The plan is to move away from
            # that since the caller knows what is an arg vs a kwarg, but while
            # we make the transition we will load "kwargs" using format_call if
<<<<<<< HEAD
            # there are no kwargs in the low object passed in
            f_call = None
            if u'arg' not in low:
=======
            # there are no kwargs in the low object passed in.

            if 'arg' in low and 'kwarg' in low:
                args = low['arg']
                kwargs = low['kwarg']
            else:
>>>>>>> e6dc4d64
                f_call = salt.utils.format_call(
                    self.functions[fun],
                    low,
                    expected_extra_kws=CLIENT_INTERNAL_KEYWORDS
                )
<<<<<<< HEAD
                args = f_call.get(u'args', ())
            else:
                args = low[u'arg']

            if u'kwarg' not in low:
                log.critical(
                    u'kwargs must be passed inside the low data within the '
                    u'\'kwarg\' key. See usage of '
                    u'salt.utils.args.parse_input() and '
                    u'salt.minion.load_args_and_kwargs() elsewhere in the '
                    u'codebase.'
                )
                kwargs = {}
            else:
                kwargs = low[u'kwarg']
=======
                args = f_call.get('args', ())
                kwargs = f_call.get('kwargs', {})
>>>>>>> e6dc4d64

            # Update the event data with loaded args and kwargs
            data[u'fun_args'] = list(args) + ([kwargs] if kwargs else [])
            func_globals[u'__jid_event__'].fire_event(data, u'new')

            # Initialize a context for executing the method.
            with tornado.stack_context.StackContext(self.functions.context_dict.clone):
                data[u'return'] = self.functions[fun](*args, **kwargs)
                data[u'success'] = True
                if isinstance(data[u'return'], dict) and u'data' in data[u'return']:
                    # some functions can return boolean values
                    data[u'success'] = salt.utils.state.check_result(data[u'return'][u'data'])
        except (Exception, SystemExit) as ex:
            if isinstance(ex, salt.exceptions.NotImplemented):
                data[u'return'] = str(ex)
            else:
                data[u'return'] = u'Exception occurred in {0} {1}: {2}'.format(
                    self.client,
                    fun,
                    traceback.format_exc(),
                    )
            data[u'success'] = False

        if self.store_job:
            try:
                salt.utils.job.store_job(
                    self.opts,
                    {
                        u'id': self.opts[u'id'],
                        u'tgt': self.opts[u'id'],
                        u'jid': data[u'jid'],
                        u'return': data,
                    },
                    event=None,
                    mminion=self.mminion,
                    )
            except salt.exceptions.SaltCacheError:
                log.error(u'Could not store job cache info. '
                          u'Job details for this run may be unavailable.')

        # Outputters _can_ mutate data so write to the job cache first!
        namespaced_event.fire_event(data, u'ret')

        # if we fired an event, make sure to delete the event object.
        # This will ensure that we call destroy, which will do the 0MQ linger
        log.info(u'Runner completed: %s', data[u'jid'])
        del event
        del namespaced_event
        return data if full_return else data[u'return']

    def get_docs(self, arg=None):
        '''
        Return a dictionary of functions and the inline documentation for each
        '''
        if arg:
            if u'*' in arg:
                target_mod = arg
                _use_fnmatch = True
            else:
                target_mod = arg + u'.' if not arg.endswith(u'.') else arg
                _use_fnmatch = False
            if _use_fnmatch:
                docs = [(fun, self.functions[fun].__doc__)
                        for fun in fnmatch.filter(self.functions, target_mod)]
            else:
                docs = [(fun, self.functions[fun].__doc__)
                        for fun in sorted(self.functions)
                        if fun == arg or fun.startswith(target_mod)]
        else:
            docs = [(fun, self.functions[fun].__doc__)
                    for fun in sorted(self.functions)]
        docs = dict(docs)
        return salt.utils.doc.strip_rst(docs)


class AsyncClientMixin(object):
    '''
    A mixin for *Client interfaces to enable easy async function execution
    '''
    client = None
    tag_prefix = None

    def _proc_function(self, fun, low, user, tag, jid, daemonize=True):
        '''
        Run this method in a multiprocess target to execute the function in a
        multiprocess and fire the return data on the event bus
        '''
        if daemonize and not salt.utils.platform.is_windows():
            # Shutdown the multiprocessing before daemonizing
            salt.log.setup.shutdown_multiprocessing_logging()

            salt.utils.daemonize()

            # Reconfigure multiprocessing logging after daemonizing
            salt.log.setup.setup_multiprocessing_logging()

        # pack a few things into low
        low[u'__jid__'] = jid
        low[u'__user__'] = user
        low[u'__tag__'] = tag

        return self.low(fun, low, full_return=False)

    def cmd_async(self, low):
        '''
        Execute a function asynchronously; eauth is respected

        This function requires that :conf_master:`external_auth` is configured
        and the user is authorized

        .. code-block:: python

            >>> wheel.cmd_async({
                'fun': 'key.finger',
                'match': 'jerry',
                'eauth': 'auto',
                'username': 'saltdev',
                'password': 'saltdev',
            })
            {'jid': '20131219224744416681', 'tag': 'salt/wheel/20131219224744416681'}
        '''
        return self.master_call(**low)

    def _gen_async_pub(self, jid=None):
        if jid is None:
            jid = salt.utils.jid.gen_jid(self.opts)
        tag = salt.utils.event.tagify(jid, prefix=self.tag_prefix)
        return {u'tag': tag, u'jid': jid}

    def async(self, fun, low, user=u'UNKNOWN', pub=None):
        '''
        Execute the function in a multiprocess and return the event tag to use
        to watch for the return
        '''
        async_pub = pub if pub is not None else self._gen_async_pub()

        proc = salt.utils.process.SignalHandlingMultiprocessingProcess(
                target=self._proc_function,
                args=(fun, low, user, async_pub[u'tag'], async_pub[u'jid']))
        with salt.utils.process.default_signals(signal.SIGINT, signal.SIGTERM):
            # Reset current signals before starting the process in
            # order not to inherit the current signal handlers
            proc.start()
        proc.join()  # MUST join, otherwise we leave zombies all over
        return async_pub

    def print_async_event(self, suffix, event):
        '''
        Print all of the events with the prefix 'tag'
        '''
        if not isinstance(event, dict):
            return

        # if we are "quiet", don't print
        if self.opts.get(u'quiet', False):
            return

        # some suffixes we don't want to print
        if suffix in (u'new',):
            return

        try:
            outputter = self.opts.get(u'output', event.get(u'outputter', None) or event.get(u'return').get(u'outputter'))
        except AttributeError:
            outputter = None

        # if this is a ret, we have our own set of rules
        if suffix == u'ret':
            # Check if outputter was passed in the return data. If this is the case,
            # then the return data will be a dict two keys: 'data' and 'outputter'
            if isinstance(event.get(u'return'), dict) \
                    and set(event[u'return']) == set((u'data', u'outputter')):
                event_data = event[u'return'][u'data']
                outputter = event[u'return'][u'outputter']
            else:
                event_data = event[u'return']
        else:
            event_data = {u'suffix': suffix, u'event': event}

        salt.output.display_output(event_data, outputter, self.opts)<|MERGE_RESOLUTION|>--- conflicted
+++ resolved
@@ -364,43 +364,19 @@
             # packed into the top level object. The plan is to move away from
             # that since the caller knows what is an arg vs a kwarg, but while
             # we make the transition we will load "kwargs" using format_call if
-<<<<<<< HEAD
-            # there are no kwargs in the low object passed in
-            f_call = None
-            if u'arg' not in low:
-=======
             # there are no kwargs in the low object passed in.
 
-            if 'arg' in low and 'kwarg' in low:
-                args = low['arg']
-                kwargs = low['kwarg']
+            if u'arg' in low and u'kwarg' in low:
+                args = low[u'arg']
+                kwargs = low[u'kwarg']
             else:
->>>>>>> e6dc4d64
                 f_call = salt.utils.format_call(
                     self.functions[fun],
                     low,
                     expected_extra_kws=CLIENT_INTERNAL_KEYWORDS
                 )
-<<<<<<< HEAD
                 args = f_call.get(u'args', ())
-            else:
-                args = low[u'arg']
-
-            if u'kwarg' not in low:
-                log.critical(
-                    u'kwargs must be passed inside the low data within the '
-                    u'\'kwarg\' key. See usage of '
-                    u'salt.utils.args.parse_input() and '
-                    u'salt.minion.load_args_and_kwargs() elsewhere in the '
-                    u'codebase.'
-                )
-                kwargs = {}
-            else:
-                kwargs = low[u'kwarg']
-=======
-                args = f_call.get('args', ())
-                kwargs = f_call.get('kwargs', {})
->>>>>>> e6dc4d64
+                kwargs = f_call.get(u'kwargs', {})
 
             # Update the event data with loaded args and kwargs
             data[u'fun_args'] = list(args) + ([kwargs] if kwargs else [])
