# -*- coding: utf-8 -*-
'''
Routines to set up a minion
'''

# Import python libs
from __future__ import absolute_import
import os
import imp
import sys
import salt
import time
import logging
import inspect
import tempfile
from collections import MutableMapping

# Import salt libs
from salt.exceptions import LoaderError
from salt.template import check_render_pipe_str
from salt.utils.decorators import Depends
import salt.utils.lazy

# Solve the Chicken and egg problem where grains need to run before any
# of the modules are loaded and are generally available for any usage.
import salt.modules.cmdmod

# Import 3rd-party libs
import salt.ext.six as six

__salt__ = {
    'cmd.run': salt.modules.cmdmod._run_quiet
}
log = logging.getLogger(__name__)

SALT_BASE_PATH = os.path.abspath(os.path.dirname(salt.__file__))
LOADED_BASE_NAME = 'salt.loaded'

# Because on the cloud drivers we do `from salt.cloud.libcloudfuncs import *`
# which simplifies code readability, it adds some unsupported functions into
# the driver's module scope.
# We list un-supported functions here. These will be removed from the loaded.
LIBCLOUD_FUNCS_NOT_SUPPORTED = (
    'parallels.avail_sizes',
    'parallels.avail_locations',
    'proxmox.avail_sizes',
    'saltify.destroy',
    'saltify.avail_sizes',
    'saltify.avail_images',
    'saltify.avail_locations',
    'rackspace.reboot',
    'openstack.list_locations',
    'rackspace.list_locations'
)


def _module_dirs(
        opts,
        ext_type,
        tag,
        int_type=None,
        ext_dirs=True,
        ext_type_dirs=None,
        base_path=None,
        ):
    sys_types = os.path.join(base_path or SALT_BASE_PATH, int_type or ext_type)
    ext_types = os.path.join(opts['extension_modules'], ext_type)

    ext_type_types = []
    if ext_dirs:
        if ext_type_dirs is None:
            ext_type_dirs = '{0}_dirs'.format(tag)
        if ext_type_dirs in opts:
            ext_type_types.extend(opts[ext_type_dirs])

    cli_module_dirs = []
    # The dirs can be any module dir, or a in-tree _{ext_type} dir
    for _dir in opts.get('module_dirs', []):
        # Prepend to the list to match cli argument ordering
        maybe_dir = os.path.join(_dir, ext_type)
        if os.path.isdir(maybe_dir):
            cli_module_dirs.insert(0, maybe_dir)
            continue

        maybe_dir = os.path.join(_dir, '_{0}'.format(ext_type))
        if os.path.isdir(maybe_dir):
            cli_module_dirs.insert(0, maybe_dir)

    return cli_module_dirs + ext_type_types + [ext_types, sys_types]


def minion_mods(opts, context=None, whitelist=None, include_errors=False, initial_load=False):
    '''
    Load execution modules

    Returns a dictionary of execution modules appropriate for the current
    system by evaluating the __virtual__() function in each module.

    .. code-block:: python

        import salt.config
        import salt.loader

        __opts__ = salt.config.minion_config('/etc/salt/minion')
        __grains__ = salt.loader.grains(__opts__)
        __opts__['grains'] = __grains__
        __salt__ = salt.loader.minion_mods(__opts__)
        __salt__['test.ping']()
    '''
    if context is None:
        context = {}
    if not whitelist:
        whitelist = opts.get('whitelist_modules', None)
    ret = LazyLoader(_module_dirs(opts, 'modules', 'module'),
                     opts,
                     tag='modules',
                     pack={'__context__': context},
                     whitelist=whitelist)
    ret.pack['__salt__'] = ret

    return ret


# TODO: fix this silly unused positional argument
def raw_mod(opts, _, functions, mod='modules'):
    '''
    Returns a single module loaded raw and bypassing the __virtual__ function

    .. code-block:: python

        import salt.config
        import salt.loader

        __opts__ = salt.config.minion_config('/etc/salt/minion')
        testmod = salt.loader.raw_mod(__opts__, 'test', None)
        testmod['test.ping']()
    '''
    return LazyLoader(_module_dirs(opts, mod, 'rawmodule'),
                      opts,
                      tag=mod,
                      virtual_enable=False,
                      pack={'__salt__': functions})


def proxy(opts, functions, whitelist=None):
    '''
    Returns the proxy module for this salt-proxy-minion
    '''
    return LazyLoader(_module_dirs(opts, 'proxy', 'proxy'),
                      opts,
                      tag='proxy',
                      whitelist=whitelist,
                      pack={'__proxy__': functions})


def returners(opts, functions, whitelist=None):
    '''
    Returns the returner modules
    '''
    return LazyLoader(_module_dirs(opts, 'returners', 'returner'),
                      opts,
                      tag='returners',
                      whitelist=whitelist,
                      pack={'__salt__': functions})


def utils(opts, whitelist=None):
    '''
    Returns the utility modules
    '''
    return LazyLoader(_module_dirs(opts, 'utils', 'utils', ext_type_dirs='utils_dirs'),
                      opts,
                      tag='utils',
                      whitelist=whitelist)


def pillars(opts, functions):
    '''
    Returns the pillars modules
    '''
    ret = LazyLoader(_module_dirs(opts, 'pillar', 'pillar'),
                     opts,
                     tag='pillar',
                     pack={'__salt__': functions})
    return FilterDictWrapper(ret, '.ext_pillar')


def tops(opts):
    '''
    Returns the tops modules
    '''
    if 'master_tops' not in opts:
        return {}
    whitelist = list(opts['master_tops'].keys())
    ret = LazyLoader(_module_dirs(opts, 'tops', 'top'),
                     opts,
                     tag='tops',
                     whitelist=whitelist)
    return FilterDictWrapper(ret, '.top')


def wheels(opts, whitelist=None):
    '''
    Returns the wheels modules
    '''
    return LazyLoader(_module_dirs(opts, 'wheel', 'wheel'),
                      opts,
                      tag='wheel',
                      whitelist=whitelist)


def outputters(opts):
    '''
    Returns the outputters modules
    '''
    ret = LazyLoader(_module_dirs(opts, 'output', 'output', ext_type_dirs='outputter_dirs'),
                     opts,
                     tag='output')
    wrapped_ret = FilterDictWrapper(ret, '.output')
    # TODO: this name seems terrible... __salt__ should always be execution mods
    ret.pack['__salt__'] = wrapped_ret
    return wrapped_ret


def auth(opts, whitelist=None):
    '''
    Returns the auth modules
    '''
    return LazyLoader(_module_dirs(opts, 'auth', 'auth'),
                      opts,
                      tag='auth',
                      whitelist=whitelist,
                      pack={'__salt__': minion_mods(opts)})


def fileserver(opts, backends):
    '''
    Returns the file server modules
    '''
    return LazyLoader(_module_dirs(opts, 'fileserver', 'fileserver'),
                      opts,
                      tag='fileserver',
                      whitelist=backends)


def roster(opts, whitelist=None):
    '''
    Returns the roster modules
    '''
    return LazyLoader(_module_dirs(opts, 'roster', 'roster'),
                      opts,
                      tag='roster',
                      whitelist=whitelist)


def states(opts, functions, whitelist=None):
    '''
    Returns the state modules

    .. code-block:: python

        import salt.config
        import salt.loader

        __opts__ = salt.config.minion_config('/etc/salt/minion')
        statemods = salt.loader.states(__opts__, None)
    '''
    return LazyLoader(_module_dirs(opts, 'states', 'states'),
                      opts,
                      tag='states',
                      pack={'__salt__': functions},
                      whitelist=whitelist)


def beacons(opts, context=None):
    '''
    Load the beacon modules
    '''
    if context is None:
        context = {}
    return LazyLoader(_module_dirs(opts, 'beacons', 'beacons'),
                      opts,
                      tag='beacons',
                      pack={'__context__': context})


def search(opts, returners, whitelist=None):
    '''
    Returns the search modules
    '''
    return LazyLoader(_module_dirs(opts, 'search', 'search'),
                      opts,
                      tag='search',
                      whitelist=whitelist,
                      pack={'__ret__': returners})


def log_handlers(opts):
    '''
    Returns the custom logging handler modules
    '''
    ret = LazyLoader(_module_dirs(opts,
                                  'log_handlers',
                                  'log_handlers',
                                  int_type='handlers',
                                  base_path=os.path.join(SALT_BASE_PATH, 'log')),
                     opts,
                     tag='log_handlers',
                     )
    return FilterDictWrapper(ret, '.setup_handlers')


def ssh_wrapper(opts, functions=None, context=None):
    '''
    Returns the custom logging handler modules
    '''
    if context is None:
        context = {}
    if functions is None:
        functions = {}
    return LazyLoader(_module_dirs(opts,
                                   'wrapper',
                                   'wrapper',
                                   base_path=os.path.join(SALT_BASE_PATH, os.path.join('client', 'ssh'))),
                      opts,
                      tag='wrapper',
                      pack={'__salt__': functions, '__context__': context},
                      )


def render(opts, functions, states=None):
    '''
    Returns the render modules
    '''
    pack = {'__salt__': functions}
    if states:
        pack['__states__'] = states
    ret = LazyLoader(_module_dirs(opts,
                                  'renderers',
                                  'render',
                                  ext_type_dirs='render_dirs'),
                     opts,
                     tag='renderers',
                     pack=pack,
                     )
    rend = FilterDictWrapper(ret, '.render')

    if not check_render_pipe_str(opts['renderer'], rend):
        err = ('The renderer {0} is unavailable, this error is often because '
               'the needed software is unavailable'.format(opts['renderer']))
        log.critical(err)
        raise LoaderError(err)
    return rend


def grains(opts, force_refresh=False):
    '''
    Return the functions for the dynamic grains and the values for the static
    grains.

    .. code-block:: python

        import salt.config
        import salt.loader

        __opts__ = salt.config.minion_config('/etc/salt/minion')
        __grains__ = salt.loader.grains(__opts__)
        print __grains__['id']
    '''
    # if we hae no grains, lets try loading from disk (TODO: move to decorator?)
    if not force_refresh:
        if opts.get('grains_cache', False):
            cfn = os.path.join(
                opts['cachedir'],
                'grains.cache.p'
            )
            if os.path.isfile(cfn):
                grains_cache_age = int(time.time() - os.path.getmtime(cfn))
                if opts.get('grains_cache_expiration', 300) >= grains_cache_age and not \
                        opts.get('refresh_grains_cache', False) and not force_refresh:
                    log.debug('Retrieving grains from cache')
                    try:
                        serial = salt.payload.Serial(opts)
                        with salt.utils.fopen(cfn, 'rb') as fp_:
                            cached_grains = serial.load(fp_)
                        return cached_grains
                    except (IOError, OSError):
                        pass
                else:
                    if force_refresh:
                        log.debug('Grains refresh requested. Refreshing grains.')
                    else:
                        log.debug('Grains cache last modified {0} seconds ago and '
                                  'cache expiration is set to {1}. '
                                  'Grains cache expired. Refreshing.'.format(
                                      grains_cache_age,
                                      opts.get('grains_cache_expiration', 300)
                                  ))
            else:
                log.debug('Grains cache file does not exist.')

    if opts.get('skip_grains', False):
        return {}
    if 'conf_file' in opts:
        pre_opts = {}
        pre_opts.update(salt.config.load_config(
            opts['conf_file'], 'SALT_MINION_CONFIG',
            salt.config.DEFAULT_MINION_OPTS['conf_file']
        ))
        default_include = pre_opts.get(
            'default_include', opts['default_include']
        )
        include = pre_opts.get('include', [])
        pre_opts.update(salt.config.include_config(
            default_include, opts['conf_file'], verbose=False
        ))
        pre_opts.update(salt.config.include_config(
            include, opts['conf_file'], verbose=True
        ))
        if 'grains' in pre_opts:
            opts['grains'] = pre_opts['grains']
        else:
            opts['grains'] = {}
    else:
        opts['grains'] = {}

    grains_data = {}
    funcs = LazyLoader(_module_dirs(opts, 'grains', 'grain', ext_type_dirs='grains_dirs'),
                     opts,
                     tag='grains',
                     )
    if force_refresh:  # if we refresh, lets reload grain modules
        funcs.clear()
    # Run core grains
    for key, fun in six.iteritems(funcs):
        if not key.startswith('core.'):
            continue
        ret = fun()
        if not isinstance(ret, dict):
            continue
        grains_data.update(ret)

    # Run the rest of the grains
    for key, fun in six.iteritems(funcs):
        if key.startswith('core.') or key == '_errors':
            continue
        try:
            ret = fun()
        except Exception:
            log.critical(
                'Failed to load grains defined in grain file {0} in '
                'function {1}, error:\n'.format(
                    key, fun
                ),
                exc_info=True
            )
            continue
        if not isinstance(ret, dict):
            continue
        grains_data.update(ret)

    # Write cache if enabled
    if opts.get('grains_cache', False):
        cumask = os.umask(0o77)
        try:
            if salt.utils.is_windows():
                # Make sure cache file isn't read-only
                __salt__['cmd.run']('attrib -R "{0}"'.format(cfn))
            with salt.utils.fopen(cfn, 'w+b') as fp_:
                try:
                    serial = salt.payload.Serial(opts)
                    serial.dump(grains_data, fp_)
                except TypeError:
                    # Can't serialize pydsl
                    pass
        except (IOError, OSError):
            msg = 'Unable to write to grains cache file {0}'
            log.error(msg.format(cfn))
        os.umask(cumask)

    grains_data.update(opts['grains'])
    return grains_data


# TODO: get rid of? Does anyone use this? You should use raw() instead
def call(fun, **kwargs):
    '''
    Directly call a function inside a loader directory
    '''
    args = kwargs.get('args', [])
    dirs = kwargs.get('dirs', [])

    funcs = LazyLoader([os.path.join(SALT_BASE_PATH, 'modules')] + dirs,
                          None,
                          tag='modules',
                          virtual_enable=False,
                          )
    return funcs[fun](*args)


def runner(opts):
    '''
    Directly call a function inside a loader directory
    '''
    return LazyLoader(_module_dirs(opts, 'runners', 'runner', ext_type_dirs='runner_dirs'),
                     opts,
                     tag='runners',
                     pack={'__salt__': minion_mods(opts)},
                     )


def queues(opts):
    '''
    Directly call a function inside a loader directory
    '''
    return LazyLoader(_module_dirs(opts, 'queues', 'queue', ext_type_dirs='queue_dirs'),
                     opts,
                     tag='queues',
                     )


def sdb(opts, functions=None, whitelist=None):
    '''
    Make a very small database call
    '''
    return LazyLoader(_module_dirs(opts, 'sdb', 'sdb'),
                     opts,
                     tag='sdb',
                     pack={'__sdb__': functions},
                     whitelist=whitelist,
                     )


def clouds(opts):
    '''
    Return the cloud functions
    '''
    # Let's bring __active_provider_name__, defaulting to None, to all cloud
    # drivers. This will get temporarily updated/overridden with a context
    # manager when needed.
    functions = LazyLoader(_module_dirs(opts,
                                           'clouds',
                                           'cloud',
                                           base_path=os.path.join(SALT_BASE_PATH, 'cloud'),
                                           int_type='clouds'),
                              opts,
                              tag='clouds',
                              pack={'__active_provider_name__': None},
                              )
    for funcname in LIBCLOUD_FUNCS_NOT_SUPPORTED:
        log.trace(
            '{0!r} has been marked as not supported. Removing from the list '
            'of supported cloud functions'.format(
                funcname
            )
        )
        functions.pop(funcname, None)
    return functions


def netapi(opts):
    '''
    Return the network api functions
    '''
    return LazyLoader(_module_dirs(opts, 'netapi', 'netapi'),
                     opts,
                     tag='netapi',
                     )


def _generate_module(name):
    if name in sys.modules:
        return

    code = "'''Salt loaded {0} parent module'''".format(name.split('.')[-1])
    module = imp.new_module(name)
    exec(code, module.__dict__)
    sys.modules[name] = module


def _mod_type(module_path):
    if module_path.startswith(SALT_BASE_PATH):
        return 'int'
    return 'ext'


# TODO: move somewhere else?
class FilterDictWrapper(MutableMapping):
    '''
    Create a dict which wraps another dict with a specific key suffix on get

    This is to replace "filter_load"
    '''
    def __init__(self, d, suffix):
        self._dict = d
        self.suffix = suffix

    def __setitem__(self, key, val):
        self._dict[key] = val

    def __delitem__(self, key):
        del self._dict[key]

    def __getitem__(self, key):
        return self._dict[key + self.suffix]

    def __len__(self):
        return len(self._dict)

    def __iter__(self):
        for key in self._dict:
            if key.endswith(self.suffix):
                yield key.replace(self.suffix, '')


class LazyLoader(salt.utils.lazy.LazyDict):
    '''
    Goals here:
        - lazy loading
        - minimize disk usage
        - singletons (per tag)

    # TODO:
        - move modules_max_memory into here
        - re-enable singletons (TODO: tests)
    '''
    instances = {}

    def __new__(cls,
                module_dirs,
                opts=None,
                tag='module',
                loaded_base_name=None,
                mod_type_check=None,
                pack=None,
                whitelist=None,
                virtual_enable=True,
                singleton=False,
                ):
        def new_object():
            ret = object.__new__(cls)
            ret.__singleton_init__(module_dirs,
                                   opts=opts,
                                   tag=tag,
                                   loaded_base_name=loaded_base_name,
                                   mod_type_check=mod_type_check,
                                   pack=pack,
                                   whitelist=whitelist,
                                   virtual_enable=virtual_enable,
                                   singleton=singleton,
                                   )
            return ret

        if not singleton:
            return new_object()

        key = (tag,
               virtual_enable,
               'proxy' in opts,
               opts.get('id'),
               )

        if key not in LazyLoader.instances:
            log.debug('Initializing new LazyLoader for {0}'.format(key))
            LazyLoader.instances[key] = new_object()
        else:
            log.debug('Re-using LazyLoader for {0}'.format(key))
        return LazyLoader.instances[key]

    # has to remain empty for singletons, since __init__ will *always* be called
    def __init__(self,
                 module_dirs,
                 opts=None,
                 tag='module',
                 loaded_base_name=None,
                 mod_type_check=None,
                 pack=None,
                 whitelist=None,
                 virtual_enable=True,
                 singleton=True,
                 ):  # pylint: disable=W0231
        self.opts = self.__prep_mod_opts(opts)
        self.singleton = singleton

    # an init for the singleton instance to call
    def __singleton_init__(self,
                 module_dirs,
                 opts=None,
                 tag='module',
                 loaded_base_name=None,
                 mod_type_check=None,
                 pack=None,
                 whitelist=None,
                 virtual_enable=True,
                 singleton=True,
                 ):
        super(LazyLoader, self).__init__()  # init the lazy loader
        self.opts = self.__prep_mod_opts(opts)

        self.module_dirs = module_dirs
        if opts is None:
            opts = {}
        self.tag = tag
        self.loaded_base_name = loaded_base_name or LOADED_BASE_NAME
        self.mod_type_check = mod_type_check or _mod_type

        self.pack = {} if pack is None else pack
        if '__context__' not in self.pack:
            self.pack['__context__'] = {}

        self.whitelist = whitelist
        self.virtual_enable = virtual_enable

        # names of modules that we don't have (errors, __virtual__, etc.)
        self.missing_modules = []
        self.loaded_files = []  # TODO: just remove them from file_mapping?

        self.refresh_file_mapping()

        # create all of the import namespaces
        _generate_module('{0}.int'.format(self.loaded_base_name))
        _generate_module('{0}.int.{1}'.format(self.loaded_base_name, tag))
        _generate_module('{0}.ext'.format(self.loaded_base_name))
        _generate_module('{0}.ext.{1}'.format(self.loaded_base_name, tag))

    def refresh_file_mapping(self):
        '''
        refresh the mapping of the FS on disk
        '''
        # map of suffix to description for imp
        self.suffix_map = {}
        suffix_order = []  # local list to determine precedence of extensions
        for (suffix, mode, kind) in imp.get_suffixes():
            self.suffix_map[suffix] = (suffix, mode, kind)
            suffix_order.append(suffix)

        if self.opts.get('cython_enable', True) is True:
            try:
                self.pyximport = __import__('pyximport')  # pylint: disable=import-error
                self.pyximport.install()
                # add to suffix_map so file_mapping will pick it up
                self.suffix_map['.pyx'] = tuple()
            except ImportError:
                log.info('Cython is enabled in the options but not present '
                    'in the system path. Skipping Cython modules.')

        # create mapping of filename (without suffix) to (path, suffix)
        self.file_mapping = {}

        for mod_dir in self.module_dirs:
            try:
                for filename in os.listdir(mod_dir):
                    f_noext, ext = os.path.splitext(filename)
                    # make sure it is a suffix we support
                    if ext not in self.suffix_map:
                        continue
                    fpath = os.path.join(mod_dir, filename)
                    # if we don't have it, we want it
                    if f_noext not in self.file_mapping:
                        self.file_mapping[f_noext] = (fpath, ext)
                    # if we do, we want it if we have a higher precidence ext
                    else:
                        curr_ext = self.file_mapping[f_noext][1]
                        if suffix_order.index(ext) < suffix_order.index(curr_ext):
                            self.file_mapping[f_noext] = (fpath, ext)
            except OSError:
                continue

    def clear(self):
        '''
        Clear the dict
        '''
        super(LazyLoader, self).clear()  # clear the lazy loader
        self.loaded_files = []
        self.missing_modules = []
        # if we have been loaded before, lets clear the file mapping since
        # we obviously want a re-do
        if hasattr(self, 'opts'):
            self.refresh_file_mapping()

    def __prep_mod_opts(self, opts):
        '''
        Strip out of the opts any logger instance
        '''
        if 'grains' in opts:
            self.grains = opts['grains']
        else:
            self.grains = {}
        if 'pillar' in opts:
            self.pillar = opts['pillar']
        else:
            self.pillar = {}

        mod_opts = {}
        for key, val in list(opts.items()):
            if key in ('logger', 'grains'):
                continue
            mod_opts[key] = val
        return mod_opts

    # TODO: stop this? seems bad...
    def __getitem__(self, key):
        '''
        When you get a module, make sure to pack the most recent opts/grains/pillar

        This might be problematic, since this means they change after __virtual__,
        but its been doing this for a while... so it must be fine :/
        '''
        mod = super(LazyLoader, self).__getitem__(key)

        # if we aren't a singleton, we don't have to worry about these changing
        if not self.singleton:
            return mod

        if '__opts__' in mod.__globals__:
            mod.__globals__['__opts__'].update(self.opts)
        else:
            mod.__globals__['__opts__'] = self.opts

        mod.__globals__['__grains__'] = self.grains
        mod.__globals__['__pillar__'] = self.pillar

        return mod

    def _iter_files(self, mod_name):
        '''
        Iterate over all file_mapping files in order of closeness to mod_name
        '''
        # do we have an exact match?
        if mod_name in self.file_mapping:
            yield mod_name

        # do we have a partial match?
        for k in self.file_mapping:
            if mod_name in k:
                yield k

        # anyone else? Bueller?
        for k in self.file_mapping:
            if mod_name not in k:
                yield k

    def _load_module(self, name):
        mod = None
        fpath, suffix = self.file_mapping[name]
        self.loaded_files.append(name)
        try:
            if suffix == '.pyx':
                mod = self.pyximport.load_module(name, fpath, tempfile.gettempdir())
            else:
                desc = self.suffix_map[suffix]
                with open(fpath, desc[1]) as fn_:
                    mod = imp.load_module(
                        '{0}.{1}.{2}.{3}'.format(
                            self.loaded_base_name,
                            self.mod_type_check(fpath),
                            self.tag,
                            name
                        ), fn_, fpath, desc)

        except IOError:
            raise
        except ImportError:
            log.debug(
                'Failed to import {0} {1}:\n'.format(
                    self.tag, name
                ),
                exc_info=True
            )
            return mod
        except Exception as error:
            log.error(
                'Failed to import {0} {1}, this is due most likely to a '
                'syntax error:\n'.format(
                    self.tag, name
                ),
                exc_info=True
            )
            return mod
<<<<<<< HEAD
        except SystemExit:
=======
        except SystemExit as error:
>>>>>>> 94b13168
            log.error(
                'Failed to import {0} {1} as the module called exit()\n'.format(
                    self.tag, name
                ),
                exc_info=True
            )
            return mod
<<<<<<< HEAD

=======
>>>>>>> 94b13168
        if hasattr(mod, '__opts__'):
            mod.__opts__.update(self.opts)
        else:
            mod.__opts__ = self.opts

        mod.__grains__ = self.grains
        mod.__pillar__ = self.pillar

        # pack whatever other globals we were asked to
        for p_name, p_value in six.iteritems(self.pack):
            setattr(mod, p_name, p_value)

        # Call a module's initialization method if it exists
        module_init = getattr(mod, '__init__', None)
        if inspect.isfunction(module_init):
            try:
                module_init(self.opts)
            except TypeError:
                pass
        module_name = mod.__name__.rsplit('.', 1)[-1]

        # if virtual modules are enabled, we need to look for the
        # __virtual__() function inside that module and run it.
        if self.virtual_enable:
            (virtual_ret, module_name, virtual_err) = self.process_virtual(
                mod,
                module_name,
            )
            if virtual_err is not None:
                log.error('Error loading {0}.{1}: {2}'.format(self.tag,
                                                              module_name,
                                                              virtual_err,
                                                              ))

            # if process_virtual returned a non-True value then we are
            # supposed to not process this module
            if virtual_ret is not True:
                self.missing_modules.append(module_name)
                self.missing_modules.append(name)
                # If a module has information about why it could not be loaded, record it
                return False

        # If this is a proxy minion then MOST modules cannot work. Therefore, require that
        # any module that does work with salt-proxy-minion define __proxyenabled__ as a list
        # containing the names of the proxy types that the module supports.
        if not hasattr(mod, 'render') and 'proxy' in self.opts:
            if not hasattr(mod, '__proxyenabled__') or \
                    self.opts['proxy']['proxytype'] in mod.__proxyenabled__ or \
                    '*' in mod.__proxyenabled__:
                self.missing_modules.append(module_name)
                self.missing_modules.append(name)
                return False

        if getattr(mod, '__load__', False) is not False:
            log.info(
                'The functions from module {0!r} are being loaded from the '
                'provided __load__ attribute'.format(
                    module_name
                )
            )
        for attr in getattr(mod, '__load__', dir(mod)):
            if attr.startswith('_'):
                # private functions are skipped
                continue
            func = getattr(mod, attr)
            if not inspect.isfunction(func):
                # Not a function!? Skip it!!!
                continue
            # Let's get the function name.
            # If the module has the __func_alias__ attribute, it must be a
            # dictionary mapping in the form of(key -> value):
            #   <real-func-name> -> <desired-func-name>
            #
            # It default's of course to the found callable attribute name
            # if no alias is defined.
            funcname = getattr(mod, '__func_alias__', {}).get(attr, attr)
            self._dict['{0}.{1}'.format(module_name, funcname)] = func
            self._apply_outputter(func, mod)

        # enforce depends
        Depends.enforce_dependencies(self._dict, self.tag)
        return True

    def _load(self, key):
        '''
        Load a single item if you have it
        '''
        # if the key doesn't have a '.' then it isn't valid for this mod dict
        if '.' not in key:
            raise KeyError
        mod_name, _ = key.split('.', 1)
        if mod_name in self.missing_modules:
            return True
        # if the modulename isn't in the whitelist, don't bother
        if self.whitelist and mod_name not in self.whitelist:
            raise KeyError

        def _inner_load(mod_name):
            for name in self._iter_files(mod_name):
                if name in self.loaded_files:
                    continue
                # if we got what we wanted, we are done
                if self._load_module(name) and key in self._dict:
                    return True
            return False

        # try to load the module
        ret = None
        reloaded = False
        # re-scan up to once, IOErrors or a failed load cause re-scans of the
        # filesystem
        while True:
            try:
                ret = _inner_load(mod_name)
                if not reloaded and ret is not True:
                    self.refresh_file_mapping()
                    reloaded = True
                    continue
                break
            except IOError:
                if not reloaded:
                    self.refresh_file_mapping()
                    reloaded = True
                continue

        return ret

<<<<<<< HEAD
    def _load_all(self):
=======
        def load_names(names, failhard=False, initial_load=False):
            for name in names:
                try:
                    if names[name].endswith('.pyx'):
                        # If there's a name which ends in .pyx it means the above
                        # cython_enabled is True. Continue...
                        mod = pyximport.load_module(
                            '{0}.{1}.{2}.{3}'.format(
                                self.loaded_base_name,
                                self.mod_type_check(names[name]),
                                self.tag,
                                name
                            ), names[name], tempfile.gettempdir()
                        )
                    else:
                        fn_, path, desc = imp.find_module(name, self.module_dirs)
                        mod = imp.load_module(
                            '{0}.{1}.{2}.{3}'.format(
                                self.loaded_base_name,
                                self.mod_type_check(path),
                                self.tag,
                                name
                            ), fn_, path, desc
                        )
                        if not initial_load:
                            # reload all submodules if necessary
                            submodules = [
                                getattr(mod, sname) for sname in dir(mod) if
                                isinstance(getattr(mod, sname), mod.__class__)
                            ]

                            # reload only custom "sub"modules i.e. is a submodule in
                            # parent module that are still available on disk (i.e. not
                            # removed during sync_modules)
                            for submodule in submodules:
                                try:
                                    smname = '{0}.{1}.{2}'.format(
                                        self.loaded_base_name,
                                        self.tag,
                                        name
                                    )
                                    smfile = '{0}.py'.format(
                                        os.path.splitext(submodule.__file__)[0]
                                    )
                                    if submodule.__name__.startswith(smname) and \
                                            os.path.isfile(smfile):
                                        reload(submodule)
                                except AttributeError:
                                    continue
                except ImportError:
                    if failhard:
                        log.debug(
                            'Failed to import {0} {1}, this is most likely NOT a '
                            'problem:\n'.format(
                                self.tag, name
                            ),
                            exc_info=True
                        )
                    if not failhard:
                        log.debug('Failed to import {0} {1}. Another attempt will be made to try to resolve dependencies.'.format(
                            self.tag, name))
                        failed_loads[name] = path
                    continue
                except Exception as error:
                    log.warning(
                        'Failed to import {0} {1}, this is due most likely to a '
                        'syntax error. Traceback raised:\n'.format(
                            self.tag, name
                        ),
                        exc_info=True
                    )
                except SystemExit as error:
                    log.warning(
                        'Failed to import {0} {1} as the module called exit()\n'.format(
                            self.tag, name
                        ),
                        exc_info=True
                    )
                    continue
                self.modules.append(mod)
        load_names(names, failhard=False, initial_load=initial_load)
        if failed_loads:
            load_names(failed_loads, failhard=True)

    def load_functions(self, mod, module_name):
>>>>>>> 94b13168
        '''
        Load all of them
        '''
        for name in self.file_mapping:
            if name in self.loaded_files or name in self.missing_modules:
                continue
            self._load_module(name)

        self.loaded = True

    def _apply_outputter(self, func, mod):
        '''
        Apply the __outputter__ variable to the functions
        '''
        if hasattr(mod, '__outputter__'):
            outp = mod.__outputter__
            if func.__name__ in outp:
                func.__outputter__ = outp[func.__name__]

    def process_virtual(self, mod, module_name):
        '''
        Given a loaded module and its default name determine its virtual name

        This function returns a tuple. The first value will be either True or
        False and will indicate if the module should be loaded or not (i.e. if
        it threw and exception while processing its __virtual__ function). The
        second value is the determined virtual name, which may be the same as
        the value provided.

        The default name can be calculated as follows::

            module_name = mod.__name__.rsplit('.', 1)[-1]
        '''

        # The __virtual__ function will return either a True or False value.
        # If it returns a True value it can also set a module level attribute
        # named __virtualname__ with the name that the module should be
        # referred to as.
        #
        # This allows us to have things like the pkg module working on all
        # platforms under the name 'pkg'. It also allows for modules like
        # augeas_cfg to be referred to as 'augeas', which would otherwise have
        # namespace collisions. And finally it allows modules to return False
        # if they are not intended to run on the given platform or are missing
        # dependencies.
        try:
            error_reason = None
            if hasattr(mod, '__virtual__') and inspect.isfunction(mod.__virtual__):
                if self.opts.get('virtual_timer', False):
                    start = time.time()
                    virtual = mod.__virtual__()
                    if isinstance(virtual, tuple):
                        error_reason = virtual[1]
                        virtual = virtual[0]
                    end = time.time() - start
                    msg = 'Virtual function took {0} seconds for {1}'.format(
                            end, module_name)
                    log.warning(msg)
                else:
                    virtual = mod.__virtual__()
                    if isinstance(virtual, tuple):
                        error_reason = virtual[1]
                        virtual = virtual[0]
                # Get the module's virtual name
                virtualname = getattr(mod, '__virtualname__', virtual)
                if not virtual:
                    # if __virtual__() evaluates to False then the module
                    # wasn't meant for this platform or it's not supposed to
                    # load for some other reason.

                    # Some modules might accidentally return None and are
                    # improperly loaded
                    if virtual is None:
                        log.warning(
                            '{0}.__virtual__() is wrongly returning `None`. '
                            'It should either return `True`, `False` or a new '
                            'name. If you\'re the developer of the module '
                            '{1!r}, please fix this.'.format(
                                mod.__name__,
                                module_name
                            )
                        )

                    return (False, module_name, error_reason)

                # At this point, __virtual__ did not return a
                # boolean value, let's check for deprecated usage
                # or module renames
                if virtual is not True and module_name != virtual:
                    # The module is renaming itself. Updating the module name
                    # with the new name
                    log.trace('Loaded {0} as virtual {1}'.format(
                        module_name, virtual
                    ))

                    if not hasattr(mod, '__virtualname__'):
                        salt.utils.warn_until(
                            'Hydrogen',
                            'The {0!r} module is renaming itself in it\'s '
                            '__virtual__() function ({1} => {2}). Please '
                            'set it\'s virtual name as the '
                            '\'__virtualname__\' module attribute. '
                            'Example: "__virtualname__ = {2!r}"'.format(
                                mod.__name__,
                                module_name,
                                virtual
                            )
                        )

                    if virtualname != virtual:
                        # The __virtualname__ attribute does not match what's
                        # being returned by the __virtual__() function. This
                        # should be considered an error.
                        log.error(
                            'The module {0!r} is showing some bad usage. It\'s '
                            '__virtualname__ attribute is set to {1!r} yet the '
                            '__virtual__() function is returning {2!r}. These '
                            'values should match!'.format(
                                mod.__name__,
                                virtualname,
                                virtual
                            )
                        )

                    module_name = virtualname

                # If the __virtual__ function returns True and __virtualname__ is set then use it
                elif virtual is True and virtualname != module_name:
                    if virtualname is not True:
                        module_name = virtualname

        except KeyError:
            # Key errors come out of the virtual function when passing
            # in incomplete grains sets, these can be safely ignored
            # and logged to debug, still, it includes the traceback to
            # help debugging.
            log.debug(
                'KeyError when loading {0}'.format(module_name),
                exc_info=True
            )

        except Exception:
            # If the module throws an exception during __virtual__()
            # then log the information and continue to the next.
            log.error(
                'Failed to read the virtual function for '
                '{0}: {1}'.format(
                    self.tag, module_name
                ),
                exc_info=True
            )
            return (False, module_name, error_reason)

        return (True, module_name, None)<|MERGE_RESOLUTION|>--- conflicted
+++ resolved
@@ -877,11 +877,7 @@
                 exc_info=True
             )
             return mod
-<<<<<<< HEAD
         except SystemExit:
-=======
-        except SystemExit as error:
->>>>>>> 94b13168
             log.error(
                 'Failed to import {0} {1} as the module called exit()\n'.format(
                     self.tag, name
@@ -889,10 +885,7 @@
                 exc_info=True
             )
             return mod
-<<<<<<< HEAD
-
-=======
->>>>>>> 94b13168
+
         if hasattr(mod, '__opts__'):
             mod.__opts__.update(self.opts)
         else:
@@ -1020,95 +1013,7 @@
 
         return ret
 
-<<<<<<< HEAD
     def _load_all(self):
-=======
-        def load_names(names, failhard=False, initial_load=False):
-            for name in names:
-                try:
-                    if names[name].endswith('.pyx'):
-                        # If there's a name which ends in .pyx it means the above
-                        # cython_enabled is True. Continue...
-                        mod = pyximport.load_module(
-                            '{0}.{1}.{2}.{3}'.format(
-                                self.loaded_base_name,
-                                self.mod_type_check(names[name]),
-                                self.tag,
-                                name
-                            ), names[name], tempfile.gettempdir()
-                        )
-                    else:
-                        fn_, path, desc = imp.find_module(name, self.module_dirs)
-                        mod = imp.load_module(
-                            '{0}.{1}.{2}.{3}'.format(
-                                self.loaded_base_name,
-                                self.mod_type_check(path),
-                                self.tag,
-                                name
-                            ), fn_, path, desc
-                        )
-                        if not initial_load:
-                            # reload all submodules if necessary
-                            submodules = [
-                                getattr(mod, sname) for sname in dir(mod) if
-                                isinstance(getattr(mod, sname), mod.__class__)
-                            ]
-
-                            # reload only custom "sub"modules i.e. is a submodule in
-                            # parent module that are still available on disk (i.e. not
-                            # removed during sync_modules)
-                            for submodule in submodules:
-                                try:
-                                    smname = '{0}.{1}.{2}'.format(
-                                        self.loaded_base_name,
-                                        self.tag,
-                                        name
-                                    )
-                                    smfile = '{0}.py'.format(
-                                        os.path.splitext(submodule.__file__)[0]
-                                    )
-                                    if submodule.__name__.startswith(smname) and \
-                                            os.path.isfile(smfile):
-                                        reload(submodule)
-                                except AttributeError:
-                                    continue
-                except ImportError:
-                    if failhard:
-                        log.debug(
-                            'Failed to import {0} {1}, this is most likely NOT a '
-                            'problem:\n'.format(
-                                self.tag, name
-                            ),
-                            exc_info=True
-                        )
-                    if not failhard:
-                        log.debug('Failed to import {0} {1}. Another attempt will be made to try to resolve dependencies.'.format(
-                            self.tag, name))
-                        failed_loads[name] = path
-                    continue
-                except Exception as error:
-                    log.warning(
-                        'Failed to import {0} {1}, this is due most likely to a '
-                        'syntax error. Traceback raised:\n'.format(
-                            self.tag, name
-                        ),
-                        exc_info=True
-                    )
-                except SystemExit as error:
-                    log.warning(
-                        'Failed to import {0} {1} as the module called exit()\n'.format(
-                            self.tag, name
-                        ),
-                        exc_info=True
-                    )
-                    continue
-                self.modules.append(mod)
-        load_names(names, failhard=False, initial_load=initial_load)
-        if failed_loads:
-            load_names(failed_loads, failhard=True)
-
-    def load_functions(self, mod, module_name):
->>>>>>> 94b13168
         '''
         Load all of them
         '''
