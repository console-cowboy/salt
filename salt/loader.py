# -*- coding: utf-8 -*-
'''
The Salt loader is the core to Salt's plugin system, the loader scans
directories for python loadable code and organizes the code into the
plugin interfaces used by Salt.
'''

# Import python libs
from __future__ import absolute_import, print_function, unicode_literals
import os
import sys
import time
import logging
import inspect
import tempfile
import functools
import types
from collections import MutableMapping
from zipimport import zipimporter

# Import salt libs
import salt.config
import salt.syspaths
import salt.utils.context
<<<<<<< HEAD
import salt.utils.dictupdate
=======
import salt.utils.files
import salt.utils.lazy
>>>>>>> 95586678
import salt.utils.event
import salt.utils.files
import salt.utils.lazy
import salt.utils.odict
import salt.utils.platform
import salt.utils.versions
from salt.exceptions import LoaderError
from salt.template import check_render_pipe_str
from salt.utils.decorators import Depends

# Import 3rd-party libs
from salt.ext import six
from salt.ext.six.moves import reload_module

if sys.version_info[:2] >= (3, 5):
    import importlib.machinery  # pylint: disable=no-name-in-module,import-error
    import importlib.util  # pylint: disable=no-name-in-module,import-error
    USE_IMPORTLIB = True
else:
    import imp
    USE_IMPORTLIB = False

try:
    import pkg_resources
    HAS_PKG_RESOURCES = True
except ImportError:
    HAS_PKG_RESOURCES = False

log = logging.getLogger(__name__)

SALT_BASE_PATH = os.path.abspath(salt.syspaths.INSTALL_DIR)
LOADED_BASE_NAME = 'salt.loaded'

if USE_IMPORTLIB:
    # pylint: disable=no-member
    MODULE_KIND_SOURCE = 1
    MODULE_KIND_COMPILED = 2
    MODULE_KIND_EXTENSION = 3
    MODULE_KIND_PKG_DIRECTORY = 5
    SUFFIXES = []
    for suffix in importlib.machinery.EXTENSION_SUFFIXES:
        SUFFIXES.append((suffix, 'rb', MODULE_KIND_EXTENSION))
    for suffix in importlib.machinery.BYTECODE_SUFFIXES:
        SUFFIXES.append((suffix, 'rb', MODULE_KIND_COMPILED))
    for suffix in importlib.machinery.SOURCE_SUFFIXES:
        SUFFIXES.append((suffix, 'rb', MODULE_KIND_SOURCE))
    MODULE_KIND_MAP = {
        MODULE_KIND_SOURCE: importlib.machinery.SourceFileLoader,
        MODULE_KIND_COMPILED: importlib.machinery.SourcelessFileLoader,
        MODULE_KIND_EXTENSION: importlib.machinery.ExtensionFileLoader
    }
    # pylint: enable=no-member
else:
    SUFFIXES = imp.get_suffixes()

BIN_PRE_EXT = '' if six.PY2 \
    else '.cpython-{0}{1}'.format(sys.version_info.major, sys.version_info.minor)

# Because on the cloud drivers we do `from salt.cloud.libcloudfuncs import *`
# which simplifies code readability, it adds some unsupported functions into
# the driver's module scope.
# We list un-supported functions here. These will be removed from the loaded.
#  TODO:  remove the need for this cross-module code. Maybe use NotImplemented
LIBCLOUD_FUNCS_NOT_SUPPORTED = (
    'parallels.avail_sizes',
    'parallels.avail_locations',
    'proxmox.avail_sizes',
)

# Will be set to pyximport module at runtime if cython is enabled in config.
pyximport = None


def static_loader(
        opts,
        ext_type,
        tag,
        pack=None,
        int_type=None,
        ext_dirs=True,
        ext_type_dirs=None,
        base_path=None,
        filter_name=None,
        ):
    funcs = LazyLoader(
        _module_dirs(
            opts,
            ext_type,
            tag,
            int_type,
            ext_dirs,
            ext_type_dirs,
            base_path,
        ),
        opts,
        tag=tag,
        pack=pack,
    )
    ret = {}
    funcs._load_all()
    if filter_name:
        funcs = FilterDictWrapper(funcs, filter_name)
    for key in funcs:
        ret[key] = funcs[key]
    return ret


def _module_dirs(
        opts,
        ext_type,
        tag=None,
        int_type=None,
        ext_dirs=True,
        ext_type_dirs=None,
        base_path=None,
        ):
    if tag is None:
        tag = ext_type
    sys_types = os.path.join(base_path or SALT_BASE_PATH, int_type or ext_type)
    ext_types = os.path.join(opts['extension_modules'], ext_type)

    ext_type_types = []
    if ext_dirs:
        if ext_type_dirs is None:
            ext_type_dirs = '{0}_dirs'.format(tag)
        if ext_type_dirs in opts:
            ext_type_types.extend(opts[ext_type_dirs])
        if HAS_PKG_RESOURCES and ext_type_dirs:
            for entry_point in pkg_resources.iter_entry_points('salt.loader', ext_type_dirs):
                loaded_entry_point = entry_point.load()
                for path in loaded_entry_point():
                    ext_type_types.append(path)

    cli_module_dirs = []
    # The dirs can be any module dir, or a in-tree _{ext_type} dir
    for _dir in opts.get('module_dirs', []):
        # Prepend to the list to match cli argument ordering
        maybe_dir = os.path.join(_dir, ext_type)
        if os.path.isdir(maybe_dir):
            cli_module_dirs.insert(0, maybe_dir)
            continue

        maybe_dir = os.path.join(_dir, '_{0}'.format(ext_type))
        if os.path.isdir(maybe_dir):
            cli_module_dirs.insert(0, maybe_dir)

    return cli_module_dirs + ext_type_types + [ext_types, sys_types]


def minion_mods(
        opts,
        context=None,
        utils=None,
        whitelist=None,
        initial_load=False,
        loaded_base_name=None,
        notify=False,
        static_modules=None,
        proxy=None):
    '''
    Load execution modules

    Returns a dictionary of execution modules appropriate for the current
    system by evaluating the __virtual__() function in each module.

    :param dict opts: The Salt options dictionary

    :param dict context: A Salt context that should be made present inside
                            generated modules in __context__

    :param dict utils: Utility functions which should be made available to
                            Salt modules in __utils__. See `utils_dirs` in
                            salt.config for additional information about
                            configuration.

    :param list whitelist: A list of modules which should be whitelisted.
    :param bool initial_load: Deprecated flag! Unused.
    :param str loaded_base_name: A string marker for the loaded base name.
    :param bool notify: Flag indicating that an event should be fired upon
                        completion of module loading.

    .. code-block:: python

        import salt.config
        import salt.loader

        __opts__ = salt.config.minion_config('/etc/salt/minion')
        __grains__ = salt.loader.grains(__opts__)
        __opts__['grains'] = __grains__
        __utils__ = salt.loader.utils(__opts__)
        __salt__ = salt.loader.minion_mods(__opts__, utils=__utils__)
        __salt__['test.ping']()
    '''
    # TODO Publish documentation for module whitelisting
    if not whitelist:
        whitelist = opts.get('whitelist_modules', None)
    ret = LazyLoader(
        _module_dirs(opts, 'modules', 'module'),
        opts,
        tag='module',
        pack={'__context__': context, '__utils__': utils, '__proxy__': proxy},
        whitelist=whitelist,
        loaded_base_name=loaded_base_name,
        static_modules=static_modules,
    )

    ret.pack['__salt__'] = ret

    # Load any provider overrides from the configuration file providers option
    #  Note: Providers can be pkg, service, user or group - not to be confused
    #        with cloud providers.
    providers = opts.get('providers', False)
    if providers and isinstance(providers, dict):
        for mod in providers:
            # sometimes providers opts is not to diverge modules but
            # for other configuration
            try:
                funcs = raw_mod(opts, providers[mod], ret)
            except TypeError:
                break
            else:
                if funcs:
                    for func in funcs:
                        f_key = '{0}{1}'.format(mod, func[func.rindex('.'):])
                        ret[f_key] = funcs[func]

    if notify:
        evt = salt.utils.event.get_event('minion', opts=opts, listen=False)
        evt.fire_event({'complete': True}, tag='/salt/minion/minion_mod_complete')

    return ret


def raw_mod(opts, name, functions, mod='modules'):
    '''
    Returns a single module loaded raw and bypassing the __virtual__ function

    .. code-block:: python

        import salt.config
        import salt.loader

        __opts__ = salt.config.minion_config('/etc/salt/minion')
        testmod = salt.loader.raw_mod(__opts__, 'test', None)
        testmod['test.ping']()
    '''
    loader = LazyLoader(
        _module_dirs(opts, mod, 'module'),
        opts,
        tag='rawmodule',
        virtual_enable=False,
        pack={'__salt__': functions},
    )
    # if we don't have the module, return an empty dict
    if name not in loader.file_mapping:
        return {}

    loader._load_module(name)  # load a single module (the one passed in)
    return dict(loader._dict)  # return a copy of *just* the funcs for `name`


def engines(opts, functions, runners, utils, proxy=None):
    '''
    Return the master services plugins
    '''
    pack = {'__salt__': functions,
            '__runners__': runners,
            '__proxy__': proxy,
            '__utils__': utils}
    return LazyLoader(
        _module_dirs(opts, 'engines'),
        opts,
        tag='engines',
        pack=pack,
    )


def proxy(opts, functions=None, returners=None, whitelist=None, utils=None):
    '''
    Returns the proxy module for this salt-proxy-minion
    '''
    ret = LazyLoader(
        _module_dirs(opts, 'proxy'),
        opts,
        tag='proxy',
        pack={'__salt__': functions, '__ret__': returners, '__utils__': utils},
    )

    ret.pack['__proxy__'] = ret

    return ret


def returners(opts, functions, whitelist=None, context=None, proxy=None):
    '''
    Returns the returner modules
    '''
    return LazyLoader(
        _module_dirs(opts, 'returners', 'returner'),
        opts,
        tag='returner',
        whitelist=whitelist,
        pack={'__salt__': functions, '__context__': context, '__proxy__': proxy or {}},
    )


def utils(opts, whitelist=None, context=None, proxy=proxy):
    '''
    Returns the utility modules
    '''
    return LazyLoader(
        _module_dirs(opts, 'utils', ext_type_dirs='utils_dirs'),
        opts,
        tag='utils',
        whitelist=whitelist,
        pack={'__context__': context, '__proxy__': proxy or {}},
    )


def pillars(opts, functions, context=None):
    '''
    Returns the pillars modules
    '''
    ret = LazyLoader(_module_dirs(opts, 'pillar'),
                     opts,
                     tag='pillar',
                     pack={'__salt__': functions,
                           '__context__': context,
                           '__utils__': utils(opts)})
    ret.pack['__ext_pillar__'] = ret
    return FilterDictWrapper(ret, '.ext_pillar')


def tops(opts):
    '''
    Returns the tops modules
    '''
    if 'master_tops' not in opts:
        return {}
    whitelist = list(opts['master_tops'].keys())
    ret = LazyLoader(
        _module_dirs(opts, 'tops', 'top'),
        opts,
        tag='top',
        whitelist=whitelist,
    )
    return FilterDictWrapper(ret, '.top')


def wheels(opts, whitelist=None, context=None):
    '''
    Returns the wheels modules
    '''
    if context is None:
        context = {}
    return LazyLoader(
        _module_dirs(opts, 'wheel'),
        opts,
        tag='wheel',
        whitelist=whitelist,
        pack={'__context__': context},
    )


def outputters(opts):
    '''
    Returns the outputters modules

    :param dict opts: The Salt options dictionary
    :returns: LazyLoader instance, with only outputters present in the keyspace
    '''
    ret = LazyLoader(
        _module_dirs(opts, 'output', ext_type_dirs='outputter_dirs'),
        opts,
        tag='output',
    )
    wrapped_ret = FilterDictWrapper(ret, '.output')
    # TODO: this name seems terrible... __salt__ should always be execution mods
    ret.pack['__salt__'] = wrapped_ret
    return wrapped_ret


def serializers(opts):
    '''
    Returns the serializers modules
    :param dict opts: The Salt options dictionary
    :returns: LazyLoader instance, with only serializers present in the keyspace
    '''
    return LazyLoader(
        _module_dirs(opts, 'serializers'),
        opts,
        tag='serializers',
    )


def eauth_tokens(opts):
    '''
    Returns the tokens modules
    :param dict opts: The Salt options dictionary
    :returns: LazyLoader instance, with only token backends present in the keyspace
    '''
    return LazyLoader(
        _module_dirs(opts, 'tokens'),
        opts,
        tag='tokens',
    )


def auth(opts, whitelist=None):
    '''
    Returns the auth modules

    :param dict opts: The Salt options dictionary
    :returns: LazyLoader
    '''
    return LazyLoader(
        _module_dirs(opts, 'auth'),
        opts,
        tag='auth',
        whitelist=whitelist,
        pack={'__salt__': minion_mods(opts)},
    )


def fileserver(opts, backends):
    '''
    Returns the file server modules
    '''
    return LazyLoader(_module_dirs(opts, 'fileserver'),
                      opts,
                      tag='fileserver',
                      whitelist=backends,
                      pack={'__utils__': utils(opts)})


def roster(opts, runner, whitelist=None):
    '''
    Returns the roster modules
    '''
    return LazyLoader(
        _module_dirs(opts, 'roster'),
        opts,
        tag='roster',
        whitelist=whitelist,
        pack={'__runner__': runner},
    )


def thorium(opts, functions, runners):
    '''
    Load the thorium runtime modules
    '''
    pack = {'__salt__': functions, '__runner__': runners, '__context__': {}}
    ret = LazyLoader(_module_dirs(opts, 'thorium'),
            opts,
            tag='thorium',
            pack=pack)
    ret.pack['__thorium__'] = ret
    return ret


def states(opts, functions, utils, serializers, whitelist=None, proxy=None):
    '''
    Returns the state modules

    :param dict opts: The Salt options dictionary
    :param dict functions: A dictionary of minion modules, with module names as
                            keys and funcs as values.

    .. code-block:: python

        import salt.config
        import salt.loader

        __opts__ = salt.config.minion_config('/etc/salt/minion')
        statemods = salt.loader.states(__opts__, None, None)
    '''
    ret = LazyLoader(
        _module_dirs(opts, 'states'),
        opts,
        tag='states',
        pack={'__salt__': functions, '__proxy__': proxy or {}},
        whitelist=whitelist,
    )
    ret.pack['__states__'] = ret
    ret.pack['__utils__'] = utils
    ret.pack['__serializers__'] = serializers
    return ret


def beacons(opts, functions, context=None, proxy=None):
    '''
    Load the beacon modules

    :param dict opts: The Salt options dictionary
    :param dict functions: A dictionary of minion modules, with module names as
                            keys and funcs as values.
    '''
    return LazyLoader(
        _module_dirs(opts, 'beacons'),
        opts,
        tag='beacons',
        pack={'__context__': context, '__salt__': functions, '__proxy__': proxy or {}},
        virtual_funcs=[],
    )


def log_handlers(opts):
    '''
    Returns the custom logging handler modules

    :param dict opts: The Salt options dictionary
    '''
    ret = LazyLoader(
        _module_dirs(
            opts,
            'log_handlers',
            int_type='handlers',
            base_path=os.path.join(SALT_BASE_PATH, 'log'),
        ),
        opts,
        tag='log_handlers',
    )
    return FilterDictWrapper(ret, '.setup_handlers')


def ssh_wrapper(opts, functions=None, context=None):
    '''
    Returns the custom logging handler modules
    '''
    return LazyLoader(
        _module_dirs(
            opts,
            'wrapper',
            base_path=os.path.join(SALT_BASE_PATH, os.path.join('client', 'ssh')),
        ),
        opts,
        tag='wrapper',
        pack={
            '__salt__': functions,
            '__grains__': opts.get('grains', {}),
            '__pillar__': opts.get('pillar', {}),
            '__context__': context,
            },
    )


def render(opts, functions, states=None, proxy=None):
    '''
    Returns the render modules
    '''
    pack = {'__salt__': functions,
            '__grains__': opts.get('grains', {})}
    if states:
        pack['__states__'] = states
    pack['__proxy__'] = proxy or {}
    ret = LazyLoader(
        _module_dirs(
            opts,
            'renderers',
            'render',
            ext_type_dirs='render_dirs',
        ),
        opts,
        tag='render',
        pack=pack,
    )
    rend = FilterDictWrapper(ret, '.render')

    if not check_render_pipe_str(opts['renderer'], rend, opts['renderer_blacklist'], opts['renderer_whitelist']):
        err = ('The renderer {0} is unavailable, this error is often because '
               'the needed software is unavailable'.format(opts['renderer']))
        log.critical(err)
        raise LoaderError(err)
    return rend


def grain_funcs(opts, proxy=None):
    '''
    Returns the grain functions

      .. code-block:: python

          import salt.config
          import salt.loader

          __opts__ = salt.config.minion_config('/etc/salt/minion')
          grainfuncs = salt.loader.grain_funcs(__opts__)
    '''
    return LazyLoader(
        _module_dirs(
            opts,
            'grains',
            'grain',
            ext_type_dirs='grains_dirs',
        ),
        opts,
        tag='grains',
    )


def _load_cached_grains(opts, cfn):
    '''
    Returns the grains cached in cfn, or None if the cache is too old or is
    corrupted.
    '''
    if not os.path.isfile(cfn):
        log.debug('Grains cache file does not exist.')
        return None

    grains_cache_age = int(time.time() - os.path.getmtime(cfn))
    if grains_cache_age > opts.get('grains_cache_expiration', 300):
        log.debug(
            'Grains cache last modified %s seconds ago and cache '
            'expiration is set to %s. Grains cache expired. '
            'Refreshing.',
            grains_cache_age, opts.get('grains_cache_expiration', 300)
        )
        return None

    if opts.get('refresh_grains_cache', False):
        log.debug('refresh_grains_cache requested, Refreshing.')
        return None

    log.debug('Retrieving grains from cache')
    try:
        serial = salt.payload.Serial(opts)
        with salt.utils.files.fopen(cfn, 'rb') as fp_:
            cached_grains = serial.load(fp_)
        if not cached_grains:
            log.debug('Cached grains are empty, cache might be corrupted. Refreshing.')
            return None

        return cached_grains
    except (IOError, OSError):
        return None


def grains(opts, force_refresh=False, proxy=None):
    '''
    Return the functions for the dynamic grains and the values for the static
    grains.

    Since grains are computed early in the startup process, grains functions
    do not have __salt__ or __proxy__ available.  At proxy-minion startup,
    this function is called with the proxymodule LazyLoader object so grains
    functions can communicate with their controlled device.

    .. code-block:: python

        import salt.config
        import salt.loader

        __opts__ = salt.config.minion_config('/etc/salt/minion')
        __grains__ = salt.loader.grains(__opts__)
        print __grains__['id']
    '''
    # Need to re-import salt.config, somehow it got lost when a minion is starting
    import salt.config
    # if we have no grains, lets try loading from disk (TODO: move to decorator?)
    cfn = os.path.join(
        opts['cachedir'],
        'grains.cache.p'
    )
    if not force_refresh and opts.get('grains_cache', False):
        cached_grains = _load_cached_grains(opts, cfn)
        if cached_grains:
            return cached_grains
    else:
        log.debug('Grains refresh requested. Refreshing grains.')

    if opts.get('skip_grains', False):
        return {}
    grains_deep_merge = opts.get('grains_deep_merge', False) is True
    if 'conf_file' in opts:
        pre_opts = {}
        pre_opts.update(salt.config.load_config(
            opts['conf_file'], 'SALT_MINION_CONFIG',
            salt.config.DEFAULT_MINION_OPTS['conf_file']
        ))
        default_include = pre_opts.get(
            'default_include', opts['default_include']
        )
        include = pre_opts.get('include', [])
        pre_opts.update(salt.config.include_config(
            default_include, opts['conf_file'], verbose=False
        ))
        pre_opts.update(salt.config.include_config(
            include, opts['conf_file'], verbose=True
        ))
        if 'grains' in pre_opts:
            opts['grains'] = pre_opts['grains']
        else:
            opts['grains'] = {}
    else:
        opts['grains'] = {}

    grains_data = {}
    funcs = grain_funcs(opts, proxy=proxy)
    if force_refresh:  # if we refresh, lets reload grain modules
        funcs.clear()
    # Run core grains
    for key in funcs:
        if not key.startswith('core.'):
            continue
        log.trace('Loading %s grain', key)
        ret = funcs[key]()
        if not isinstance(ret, dict):
            continue
        if grains_deep_merge:
            salt.utils.dictupdate.update(grains_data, ret)
        else:
            grains_data.update(ret)

    # Run the rest of the grains
    for key in funcs:
        if key.startswith('core.') or key == '_errors':
            continue
        try:
            # Grains are loaded too early to take advantage of the injected
            # __proxy__ variable.  Pass an instance of that LazyLoader
            # here instead to grains functions if the grains functions take
            # one parameter.  Then the grains can have access to the
            # proxymodule for retrieving information from the connected
            # device.
            log.trace('Loading %s grain', key)
            if funcs[key].__code__.co_argcount == 1:
                ret = funcs[key](proxy)
            else:
                ret = funcs[key]()
        except Exception:
            if salt.utils.platform.is_proxy():
                log.info('The following CRITICAL message may not be an error; the proxy may not be completely established yet.')
            log.critical(
                'Failed to load grains defined in grain file %s in '
                'function %s, error:\n', key, funcs[key],
                exc_info=True
            )
            continue
        if not isinstance(ret, dict):
            continue
        if grains_deep_merge:
            salt.utils.dictupdate.update(grains_data, ret)
        else:
            grains_data.update(ret)

    if opts.get('proxy_merge_grains_in_module', True) and proxy:
        try:
            proxytype = proxy.opts['proxy']['proxytype']
            if proxytype + '.grains' in proxy:
                if proxytype + '.initialized' in proxy and proxy[proxytype + '.initialized']():
                    try:
                        proxytype = proxy.opts['proxy']['proxytype']
                        ret = proxy[proxytype + '.grains']()
                        if grains_deep_merge:
                            salt.utils.dictupdate.update(grains_data, ret)
                        else:
                            grains_data.update(ret)
                    except Exception:
                        log.critical('Failed to run proxy\'s grains function!',
                            exc_info=True
                        )
        except KeyError:
            pass

    grains_data.update(opts['grains'])
    # Write cache if enabled
    if opts.get('grains_cache', False):
<<<<<<< HEAD
        cumask = os.umask(0o77)
        try:
            if salt.utils.platform.is_windows():
                # Late import
                import salt.modules.cmdmod
                # Make sure cache file isn't read-only
                salt.modules.cmdmod._run_quiet('attrib -R "{0}"'.format(cfn))
            with salt.utils.files.fopen(cfn, 'w+b') as fp_:
                try:
                    serial = salt.payload.Serial(opts)
                    serial.dump(grains_data, fp_)
                except TypeError as e:
                    log.error('Failed to serialize grains cache: %s', e)
                    raise  # re-throw for cleanup
        except Exception as e:
            log.error('Unable to write to grains cache file %s: %s', cfn, e)
            # Based on the original exception, the file may or may not have been
            # created. If it was, we will remove it now, as the exception means
            # the serialized data is not to be trusted, no matter what the
            # exception is.
            if os.path.isfile(cfn):
                os.unlink(cfn)
        os.umask(cumask)
=======
        with salt.utils.files.set_umask(0o077):
            try:
                if salt.utils.is_windows():
                    # Late import
                    import salt.modules.cmdmod
                    # Make sure cache file isn't read-only
                    salt.modules.cmdmod._run_quiet('attrib -R "{0}"'.format(cfn))
                with salt.utils.fopen(cfn, 'w+b') as fp_:
                    try:
                        serial = salt.payload.Serial(opts)
                        serial.dump(grains_data, fp_)
                    except TypeError:
                        # Can't serialize pydsl
                        pass
            except (IOError, OSError):
                msg = 'Unable to write to grains cache file {0}'
                log.error(msg.format(cfn))
>>>>>>> 95586678

    if grains_deep_merge:
        salt.utils.dictupdate.update(grains_data, opts['grains'])
    else:
        grains_data.update(opts['grains'])
    return grains_data


# TODO: get rid of? Does anyone use this? You should use raw() instead
def call(fun, **kwargs):
    '''
    Directly call a function inside a loader directory
    '''
    args = kwargs.get('args', [])
    dirs = kwargs.get('dirs', [])

    funcs = LazyLoader(
        [os.path.join(SALT_BASE_PATH, 'modules')] + dirs,
        None,
        tag='modules',
        virtual_enable=False,
    )
    return funcs[fun](*args)


def runner(opts, utils=None, context=None):
    '''
    Directly call a function inside a loader directory
    '''
    if utils is None:
        utils = {}
    if context is None:
        context = {}
    ret = LazyLoader(
        _module_dirs(opts, 'runners', 'runner', ext_type_dirs='runner_dirs'),
        opts,
        tag='runners',
        pack={'__utils__': utils, '__context__': context},
    )
    # TODO: change from __salt__ to something else, we overload __salt__ too much
    ret.pack['__salt__'] = ret
    return ret


def queues(opts):
    '''
    Directly call a function inside a loader directory
    '''
    return LazyLoader(
        _module_dirs(opts, 'queues', 'queue', ext_type_dirs='queue_dirs'),
        opts,
        tag='queues',
    )


def sdb(opts, functions=None, whitelist=None, utils=None):
    '''
    Make a very small database call
    '''
    if utils is None:
        utils = {}

    return LazyLoader(
        _module_dirs(opts, 'sdb'),
        opts,
        tag='sdb',
        pack={
            '__sdb__': functions,
            '__opts__': opts,
            '__utils__': utils,
            '__salt__': minion_mods(opts, utils),
        },
        whitelist=whitelist,
    )


def pkgdb(opts):
    '''
    Return modules for SPM's package database

    .. versionadded:: 2015.8.0
    '''
    return LazyLoader(
        _module_dirs(
            opts,
            'pkgdb',
            base_path=os.path.join(SALT_BASE_PATH, 'spm')
        ),
        opts,
        tag='pkgdb'
    )


def pkgfiles(opts):
    '''
    Return modules for SPM's file handling

    .. versionadded:: 2015.8.0
    '''
    return LazyLoader(
        _module_dirs(
            opts,
            'pkgfiles',
            base_path=os.path.join(SALT_BASE_PATH, 'spm')
        ),
        opts,
        tag='pkgfiles'
    )


def clouds(opts):
    '''
    Return the cloud functions
    '''
    # Let's bring __active_provider_name__, defaulting to None, to all cloud
    # drivers. This will get temporarily updated/overridden with a context
    # manager when needed.
    functions = LazyLoader(
        _module_dirs(opts,
                     'clouds',
                     'cloud',
                     base_path=os.path.join(SALT_BASE_PATH, 'cloud'),
                     int_type='clouds'),
        opts,
        tag='clouds',
        pack={'__utils__': salt.loader.utils(opts),
              '__active_provider_name__': None},
    )
    for funcname in LIBCLOUD_FUNCS_NOT_SUPPORTED:
        log.trace(
            '\'%s\' has been marked as not supported. Removing from the '
            'list of supported cloud functions', funcname
        )
        functions.pop(funcname, None)
    return functions


def netapi(opts):
    '''
    Return the network api functions
    '''
    return LazyLoader(
        _module_dirs(opts, 'netapi'),
        opts,
        tag='netapi',
    )


def executors(opts, functions=None, context=None, proxy=None):
    '''
    Returns the executor modules
    '''
    return LazyLoader(
        _module_dirs(opts, 'executors', 'executor'),
        opts,
        tag='executor',
        pack={'__salt__': functions, '__context__': context or {}, '__proxy__': proxy or {}},
    )


def cache(opts, serial):
    '''
    Returns the returner modules
    '''
    return LazyLoader(
        _module_dirs(opts, 'cache', 'cache'),
        opts,
        tag='cache',
        pack={'__opts__': opts, '__context__': {'serial': serial}},
    )


def _generate_module(name):
    if name in sys.modules:
        return

    code = "'''Salt loaded {0} parent module'''".format(name.split('.')[-1])
    # ModuleType can't accept a unicode type on PY2
    module = types.ModuleType(str(name))  # future lint: disable=blacklisted-function
    exec(code, module.__dict__)
    sys.modules[name] = module


def _mod_type(module_path):
    if module_path.startswith(SALT_BASE_PATH):
        return 'int'
    return 'ext'


# TODO: move somewhere else?
class FilterDictWrapper(MutableMapping):
    '''
    Create a dict which wraps another dict with a specific key suffix on get

    This is to replace "filter_load"
    '''
    def __init__(self, d, suffix):
        self._dict = d
        self.suffix = suffix

    def __setitem__(self, key, val):
        self._dict[key] = val

    def __delitem__(self, key):
        del self._dict[key]

    def __getitem__(self, key):
        return self._dict[key + self.suffix]

    def __len__(self):
        return len(self._dict)

    def __iter__(self):
        for key in self._dict:
            if key.endswith(self.suffix):
                yield key.replace(self.suffix, '')


class LazyLoader(salt.utils.lazy.LazyDict):
    '''
    A pseduo-dictionary which has a set of keys which are the
    name of the module and function, delimited by a dot. When
    the value of the key is accessed, the function is then loaded
    from disk and into memory.

    .. note::

        Iterating over keys will cause all modules to be loaded.

    :param list module_dirs: A list of directories on disk to search for modules
    :param opts dict: The salt options dictionary.
    :param tag str': The tag for the type of module to load
    :param func mod_type_check: A function which can be used to verify files
    :param dict pack: A dictionary of function to be packed into modules as they are loaded
    :param list whitelist: A list of modules to whitelist
    :param bool virtual_enable: Whether or not to respect the __virtual__ function when loading modules.
    :param str virtual_funcs: The name of additional functions in the module to call to verify its functionality.
                                If not true, the module will not load.
    :returns: A LazyLoader object which functions as a dictionary. Keys are 'module.function' and values
    are function references themselves which are loaded on-demand.
    # TODO:
        - move modules_max_memory into here
        - singletons (per tag)
    '''

    mod_dict_class = salt.utils.odict.OrderedDict

    def __init__(self,
                 module_dirs,
                 opts=None,
                 tag='module',
                 loaded_base_name=None,
                 mod_type_check=None,
                 pack=None,
                 whitelist=None,
                 virtual_enable=True,
                 static_modules=None,
                 proxy=None,
                 virtual_funcs=None,
                 ):  # pylint: disable=W0231
        '''
        In pack, if any of the values are None they will be replaced with an
        empty context-specific dict
        '''

        self.inject_globals = {}
        self.pack = {} if pack is None else pack
        if opts is None:
            opts = {}
        threadsafety = not opts.get('multiprocessing')
        self.context_dict = salt.utils.context.ContextDict(threadsafe=threadsafety)
        self.opts = self.__prep_mod_opts(opts)

        self.module_dirs = module_dirs
        self.tag = tag
        self.loaded_base_name = loaded_base_name or LOADED_BASE_NAME
        self.mod_type_check = mod_type_check or _mod_type

        if '__context__' not in self.pack:
            self.pack['__context__'] = None

        for k, v in six.iteritems(self.pack):
            if v is None:  # if the value of a pack is None, lets make an empty dict
                self.context_dict.setdefault(k, {})
                self.pack[k] = salt.utils.context.NamespacedDictWrapper(self.context_dict, k)

        self.whitelist = whitelist
        self.virtual_enable = virtual_enable
        self.initial_load = True

        # names of modules that we don't have (errors, __virtual__, etc.)
        self.missing_modules = {}  # mapping of name -> error
        self.loaded_modules = {}  # mapping of module_name -> dict_of_functions
        self.loaded_files = set()  # TODO: just remove them from file_mapping?
        self.static_modules = static_modules if static_modules else []

        if virtual_funcs is None:
            virtual_funcs = []
        self.virtual_funcs = virtual_funcs

        self.disabled = set(
            self.opts.get(
                'disable_{0}{1}'.format(
                    self.tag,
                    '' if self.tag[-1] == 's' else 's'
                ),
                []
            )
        )

        self.refresh_file_mapping()

        super(LazyLoader, self).__init__()  # late init the lazy loader
        # create all of the import namespaces
        _generate_module('{0}.int'.format(self.loaded_base_name))
        _generate_module('{0}.int.{1}'.format(self.loaded_base_name, tag))
        _generate_module('{0}.ext'.format(self.loaded_base_name))
        _generate_module('{0}.ext.{1}'.format(self.loaded_base_name, tag))

    def __getitem__(self, item):
        '''
        Override the __getitem__ in order to decorate the returned function if we need
        to last-minute inject globals
        '''
        func = super(LazyLoader, self).__getitem__(item)
        if self.inject_globals:
            return global_injector_decorator(self.inject_globals)(func)
        else:
            return func

    def __getattr__(self, mod_name):
        '''
        Allow for "direct" attribute access-- this allows jinja templates to
        access things like `salt.test.ping()`
        '''
        if mod_name in ('__getstate__', '__setstate__'):
            return object.__getattribute__(self, mod_name)

        # if we have an attribute named that, lets return it.
        try:
            return object.__getattr__(self, mod_name)  # pylint: disable=no-member
        except AttributeError:
            pass

        # otherwise we assume its jinja template access
        if mod_name not in self.loaded_modules and not self.loaded:
            for name in self._iter_files(mod_name):
                if name in self.loaded_files:
                    continue
                # if we got what we wanted, we are done
                if self._load_module(name) and mod_name in self.loaded_modules:
                    break
        if mod_name in self.loaded_modules:
            return self.loaded_modules[mod_name]
        else:
            raise AttributeError(mod_name)

    def missing_fun_string(self, function_name):
        '''
        Return the error string for a missing function.

        This can range from "not available' to "__virtual__" returned False
        '''
        mod_name = function_name.split('.')[0]
        if mod_name in self.loaded_modules:
            return '\'{0}\' is not available.'.format(function_name)
        else:
            try:
                reason = self.missing_modules[mod_name]
            except KeyError:
                return '\'{0}\' is not available.'.format(function_name)
            else:
                if reason is not None:
                    return '\'{0}\' __virtual__ returned False: {1}'.format(mod_name, reason)
                else:
                    return '\'{0}\' __virtual__ returned False'.format(mod_name)

    def refresh_file_mapping(self):
        '''
        refresh the mapping of the FS on disk
        '''
        # map of suffix to description for imp
        self.suffix_map = {}
        suffix_order = ['']  # local list to determine precedence of extensions
                             # Prefer packages (directories) over modules (single files)!

        for (suffix, mode, kind) in SUFFIXES:
            self.suffix_map[suffix] = (suffix, mode, kind)
            suffix_order.append(suffix)

        if self.opts.get('cython_enable', True) is True:
            try:
                global pyximport
                pyximport = __import__('pyximport')  # pylint: disable=import-error
                pyximport.install()
                # add to suffix_map so file_mapping will pick it up
                self.suffix_map['.pyx'] = tuple()
            except ImportError:
                log.info('Cython is enabled in the options but not present '
                    'in the system path. Skipping Cython modules.')
        # Allow for zipimport of modules
        if self.opts.get('enable_zip_modules', True) is True:
            self.suffix_map['.zip'] = tuple()
        # allow for module dirs
        if USE_IMPORTLIB:
            self.suffix_map[''] = ('', '', MODULE_KIND_PKG_DIRECTORY)
        else:
            self.suffix_map[''] = ('', '', imp.PKG_DIRECTORY)

        # create mapping of filename (without suffix) to (path, suffix)
        # The files are added in order of priority, so order *must* be retained.
        self.file_mapping = salt.utils.odict.OrderedDict()

        for mod_dir in self.module_dirs:
            try:
                # Make sure we have a sorted listdir in order to have
                # expectable override results
                files = sorted(os.listdir(mod_dir))
            except OSError:
                continue  # Next mod_dir
            if six.PY3:
                try:
                    pycache_files = [
                        os.path.join('__pycache__', x) for x in
                        sorted(os.listdir(os.path.join(mod_dir, '__pycache__')))
                    ]
                except OSError:
                    pass
                else:
                    pycache_files.extend(files)
                    files = pycache_files
            for filename in files:
                try:
                    dirname, basename = os.path.split(filename)
                    if basename.startswith('_'):
                        # skip private modules
                        # log messages omitted for obviousness
                        continue  # Next filename
                    f_noext, ext = os.path.splitext(basename)
                    f_noext = f_noext.replace(BIN_PRE_EXT, '')
                    # make sure it is a suffix we support
                    if ext not in self.suffix_map:
                        continue  # Next filename
                    if f_noext in self.disabled:
                        log.trace(
                            'Skipping %s, it is disabled by configuration',
                            filename
                        )
                        continue  # Next filename
                    fpath = os.path.join(mod_dir, filename)
                    # if its a directory, lets allow us to load that
                    if ext == '':
                        # is there something __init__?
                        subfiles = os.listdir(fpath)
                        for suffix in suffix_order:
                            if '' == suffix:
                                continue  # Next suffix (__init__ must have a suffix)
                            init_file = '__init__{0}'.format(suffix)
                            if init_file in subfiles:
                                break
                        else:
                            continue  # Next filename

                    if f_noext in self.file_mapping:
                        curr_ext = self.file_mapping[f_noext][1]
                        #log.debug("****** curr_ext={0} ext={1} suffix_order={2}".format(curr_ext, ext, suffix_order))
                        if '' in (curr_ext, ext) and curr_ext != ext:
                            log.error(
                                'Module/package collision: \'%s\' and \'%s\'',
                                fpath,
                                self.file_mapping[f_noext][0]
                            )
                        if not curr_ext or suffix_order.index(ext) >= suffix_order.index(curr_ext):
                            continue  # Next filename

                    if six.PY3 and not dirname and ext == '.pyc':
                        # On Python 3, we should only load .pyc files from the
                        # __pycache__ subdirectory (i.e. when dirname is not an
                        # empty string).
                        continue

                    # Made it this far - add it
                    self.file_mapping[f_noext] = (fpath, ext)

                except OSError:
                    continue
        for smod in self.static_modules:
            f_noext = smod.split('.')[-1]
            self.file_mapping[f_noext] = (smod, '.o')

    def clear(self):
        '''
        Clear the dict
        '''
        super(LazyLoader, self).clear()  # clear the lazy loader
        self.loaded_files = set()
        self.missing_modules = {}
        self.loaded_modules = {}
        # if we have been loaded before, lets clear the file mapping since
        # we obviously want a re-do
        if hasattr(self, 'opts'):
            self.refresh_file_mapping()
        self.initial_load = False

    def __prep_mod_opts(self, opts):
        '''
        Strip out of the opts any logger instance
        '''
        if '__grains__' not in self.pack:
            self.context_dict['grains'] = opts.get('grains', {})
            self.pack['__grains__'] = salt.utils.context.NamespacedDictWrapper(self.context_dict, 'grains', override_name='grains')

        if '__pillar__' not in self.pack:
            self.context_dict['pillar'] = opts.get('pillar', {})
            self.pack['__pillar__'] = salt.utils.context.NamespacedDictWrapper(self.context_dict, 'pillar', override_name='pillar')

        mod_opts = {}
        for key, val in list(opts.items()):
            if key == 'logger':
                continue
            mod_opts[key] = val
        return mod_opts

    def _iter_files(self, mod_name):
        '''
        Iterate over all file_mapping files in order of closeness to mod_name
        '''
        # do we have an exact match?
        if mod_name in self.file_mapping:
            yield mod_name

        # do we have a partial match?
        for k in self.file_mapping:
            if mod_name in k:
                yield k

        # anyone else? Bueller?
        for k in self.file_mapping:
            if mod_name not in k:
                yield k

    def _reload_submodules(self, mod):
        submodules = (
            getattr(mod, sname) for sname in dir(mod) if
            isinstance(getattr(mod, sname), mod.__class__)
        )

        # reload only custom "sub"modules
        for submodule in submodules:
            # it is a submodule if the name is in a namespace under mod
            if submodule.__name__.startswith(mod.__name__ + '.'):
                reload_module(submodule)
                self._reload_submodules(submodule)

    def _load_module(self, name):
        mod = None
        fpath, suffix = self.file_mapping[name]
        self.loaded_files.add(name)
        fpath_dirname = os.path.dirname(fpath)
        try:
            sys.path.append(fpath_dirname)
            if suffix == '.pyx':
                mod = pyximport.load_module(name, fpath, tempfile.gettempdir())
            elif suffix == '.o':
                top_mod = __import__(fpath, globals(), locals(), [])
                comps = fpath.split('.')
                if len(comps) < 2:
                    mod = top_mod
                else:
                    mod = top_mod
                    for subname in comps[1:]:
                        mod = getattr(mod, subname)
            elif suffix == '.zip':
                mod = zipimporter(fpath).load_module(name)
            else:
                desc = self.suffix_map[suffix]
                # if it is a directory, we don't open a file
                try:
                    mod_namespace = '.'.join((
                        self.loaded_base_name,
                        self.mod_type_check(fpath),
                        self.tag,
                        name))
                except TypeError:
                    mod_namespace = '{0}.{1}.{2}.{3}'.format(
                        self.loaded_base_name,
                        self.mod_type_check(fpath),
                        self.tag,
                        name)
                if suffix == '':
                    if USE_IMPORTLIB:
                        # pylint: disable=no-member
                        # Package directory, look for __init__
                        loader_details = [
                            (importlib.machinery.SourceFileLoader, importlib.machinery.SOURCE_SUFFIXES),
                            (importlib.machinery.SourcelessFileLoader, importlib.machinery.BYTECODE_SUFFIXES),
                            (importlib.machinery.ExtensionFileLoader, importlib.machinery.EXTENSION_SUFFIXES),
                        ]
                        file_finder = importlib.machinery.FileFinder(
                            fpath_dirname,
                            *loader_details
                        )
                        spec = file_finder.find_spec(mod_namespace)
                        if spec is None:
                            raise ImportError()
                        # TODO: Get rid of load_module in favor of
                        # exec_module below. load_module is deprecated, but
                        # loading using exec_module has been causing odd things
                        # with the magic dunders we pack into the loaded
                        # modules, most notably with salt-ssh's __opts__.
                        mod = spec.loader.load_module()
                        # mod = importlib.util.module_from_spec(spec)
                        # spec.loader.exec_module(mod)
                        # pylint: enable=no-member
                        sys.modules[mod_namespace] = mod
                    else:
                        mod = imp.load_module(mod_namespace, None, fpath, desc)
                    # reload all submodules if necessary
                    if not self.initial_load:
                        self._reload_submodules(mod)
                else:
                    if USE_IMPORTLIB:
                        # pylint: disable=no-member
                        loader = MODULE_KIND_MAP[desc[2]](mod_namespace, fpath)
                        spec = importlib.util.spec_from_file_location(
                            mod_namespace, fpath, loader=loader
                        )
                        if spec is None:
                            raise ImportError()
                        # TODO: Get rid of load_module in favor of
                        # exec_module below. load_module is deprecated, but
                        # loading using exec_module has been causing odd things
                        # with the magic dunders we pack into the loaded
                        # modules, most notably with salt-ssh's __opts__.
                        mod = spec.loader.load_module()
                        #mod = importlib.util.module_from_spec(spec)
                        #spec.loader.exec_module(mod)
                        # pylint: enable=no-member
                        sys.modules[mod_namespace] = mod
                    else:
                        with salt.utils.files.fopen(fpath, desc[1]) as fn_:
                            mod = imp.load_module(mod_namespace, fn_, fpath, desc)
        except IOError:
            raise
        except ImportError as exc:
            if 'magic number' in six.text_type(exc):
                error_msg = 'Failed to import {0} {1}. Bad magic number. If migrating from Python2 to Python3, remove all .pyc files and try again.'.format(self.tag, name)
                log.warning(error_msg)
                self.missing_modules[name] = error_msg
            log.debug(
                'Failed to import %s %s:\n',
                self.tag, name, exc_info=True
            )
            self.missing_modules[name] = exc
            return False
        except Exception as error:
            log.error(
                'Failed to import %s %s, this is due most likely to a '
                'syntax error:\n', self.tag, name, exc_info=True
            )
            self.missing_modules[name] = error
            return False
        except SystemExit as error:
            log.error(
                'Failed to import %s %s as the module called exit()\n',
                self.tag, name, exc_info=True
            )
            self.missing_modules[name] = error
            return False
        finally:
            sys.path.remove(fpath_dirname)

        if hasattr(mod, '__opts__'):
            mod.__opts__.update(self.opts)
        else:
            mod.__opts__ = self.opts

        # pack whatever other globals we were asked to
        for p_name, p_value in six.iteritems(self.pack):
            setattr(mod, p_name, p_value)

        module_name = mod.__name__.rsplit('.', 1)[-1]

        # Call a module's initialization method if it exists
        module_init = getattr(mod, '__init__', None)
        if inspect.isfunction(module_init):
            try:
                module_init(self.opts)
            except TypeError as e:
                log.error(e)
            except Exception:
                err_string = '__init__ failed'
                log.debug(
                    'Error loading %s.%s: %s',
                    self.tag, module_name, err_string, exc_info=True
                )
                self.missing_modules[module_name] = err_string
                self.missing_modules[name] = err_string
                return False

        # if virtual modules are enabled, we need to look for the
        # __virtual__() function inside that module and run it.
        if self.virtual_enable:
            virtual_funcs_to_process = ['__virtual__'] + self.virtual_funcs
            for virtual_func in virtual_funcs_to_process:
                virtual_ret, module_name, virtual_err, virtual_aliases = \
                    self.process_virtual(mod, module_name, virtual_func)
                if virtual_err is not None:
                    log.trace(
                        'Error loading %s.%s: %s',
                        self.tag, module_name, virtual_err
                    )

                # if process_virtual returned a non-True value then we are
                # supposed to not process this module
                if virtual_ret is not True and module_name not in self.missing_modules:
                    # If a module has information about why it could not be loaded, record it
                    self.missing_modules[module_name] = virtual_err
                    self.missing_modules[name] = virtual_err
                    return False
        else:
            virtual_aliases = ()

        # If this is a proxy minion then MOST modules cannot work. Therefore, require that
        # any module that does work with salt-proxy-minion define __proxyenabled__ as a list
        # containing the names of the proxy types that the module supports.
        #
        # Render modules and state modules are OK though
        if 'proxy' in self.opts:
            if self.tag in ['grains', 'proxy']:
                if not hasattr(mod, '__proxyenabled__') or \
                        (self.opts['proxy']['proxytype'] not in mod.__proxyenabled__ and
                            '*' not in mod.__proxyenabled__):
                    err_string = 'not a proxy_minion enabled module'
                    self.missing_modules[module_name] = err_string
                    self.missing_modules[name] = err_string
                    return False

        if getattr(mod, '__load__', False) is not False:
            log.info(
                'The functions from module \'%s\' are being loaded from the '
                'provided __load__ attribute', module_name
            )

        # If we had another module by the same virtual name, we should put any
        # new functions under the existing dictionary.
        mod_names = [module_name] + list(virtual_aliases)
        mod_dict = dict((
            (x, self.loaded_modules.get(x, self.mod_dict_class()))
            for x in mod_names
        ))

        for attr in getattr(mod, '__load__', dir(mod)):
            if attr.startswith('_'):
                # private functions are skipped
                continue
            func = getattr(mod, attr)
            if not inspect.isfunction(func) and not isinstance(func, functools.partial):
                # Not a function!? Skip it!!!
                continue
            # Let's get the function name.
            # If the module has the __func_alias__ attribute, it must be a
            # dictionary mapping in the form of(key -> value):
            #   <real-func-name> -> <desired-func-name>
            #
            # It default's of course to the found callable attribute name
            # if no alias is defined.
            funcname = getattr(mod, '__func_alias__', {}).get(attr, attr)
            for tgt_mod in mod_names:
                try:
                    full_funcname = '.'.join((tgt_mod, funcname))
                except TypeError:
                    full_funcname = '{0}.{1}'.format(tgt_mod, funcname)
                # Save many references for lookups
                # Careful not to overwrite existing (higher priority) functions
                if full_funcname not in self._dict:
                    self._dict[full_funcname] = func
                if funcname not in mod_dict[tgt_mod]:
                    setattr(mod_dict[tgt_mod], funcname, func)
                    mod_dict[tgt_mod][funcname] = func
                    self._apply_outputter(func, mod)

        # enforce depends
        try:
            Depends.enforce_dependencies(self._dict, self.tag)
        except RuntimeError as exc:
            log.info(
                'Depends.enforce_dependencies() failed for the following '
                'reason: %s', exc
            )

        for tgt_mod in mod_names:
            self.loaded_modules[tgt_mod] = mod_dict[tgt_mod]
        return True

    def _load(self, key):
        '''
        Load a single item if you have it
        '''
        # if the key doesn't have a '.' then it isn't valid for this mod dict
        if not isinstance(key, six.string_types):
            raise KeyError('The key must be a string.')
        if '.' not in key:
            raise KeyError('The key \'%s\' should contain a \'.\'', key)
        mod_name, _ = key.split('.', 1)
        if mod_name in self.missing_modules:
            return True
        # if the modulename isn't in the whitelist, don't bother
        if self.whitelist and mod_name not in self.whitelist:
            raise KeyError

        def _inner_load(mod_name):
            for name in self._iter_files(mod_name):
                if name in self.loaded_files:
                    continue
                # if we got what we wanted, we are done
                if self._load_module(name) and key in self._dict:
                    return True
            return False

        # try to load the module
        ret = None
        reloaded = False
        # re-scan up to once, IOErrors or a failed load cause re-scans of the
        # filesystem
        while True:
            try:
                ret = _inner_load(mod_name)
                if not reloaded and ret is not True:
                    self.refresh_file_mapping()
                    reloaded = True
                    continue
                break
            except IOError:
                if not reloaded:
                    self.refresh_file_mapping()
                    reloaded = True
                continue

        return ret

    def _load_all(self):
        '''
        Load all of them
        '''
        for name in self.file_mapping:
            if name in self.loaded_files or name in self.missing_modules:
                continue
            self._load_module(name)

        self.loaded = True

    def reload_modules(self):
        self.loaded_files = set()
        self._load_all()

    def _apply_outputter(self, func, mod):
        '''
        Apply the __outputter__ variable to the functions
        '''
        if hasattr(mod, '__outputter__'):
            outp = mod.__outputter__
            if func.__name__ in outp:
                func.__outputter__ = outp[func.__name__]

    def process_virtual(self, mod, module_name, virtual_func='__virtual__'):
        '''
        Given a loaded module and its default name determine its virtual name

        This function returns a tuple. The first value will be either True or
        False and will indicate if the module should be loaded or not (i.e. if
        it threw and exception while processing its __virtual__ function). The
        second value is the determined virtual name, which may be the same as
        the value provided.

        The default name can be calculated as follows::

            module_name = mod.__name__.rsplit('.', 1)[-1]
        '''

        # The __virtual__ function will return either a True or False value.
        # If it returns a True value it can also set a module level attribute
        # named __virtualname__ with the name that the module should be
        # referred to as.
        #
        # This allows us to have things like the pkg module working on all
        # platforms under the name 'pkg'. It also allows for modules like
        # augeas_cfg to be referred to as 'augeas', which would otherwise have
        # namespace collisions. And finally it allows modules to return False
        # if they are not intended to run on the given platform or are missing
        # dependencies.
        virtual_aliases = getattr(mod, '__virtual_aliases__', tuple())
        try:
            error_reason = None
            if hasattr(mod, '__virtual__') and inspect.isfunction(mod.__virtual__):
                try:
                    start = time.time()
                    virtual = getattr(mod, virtual_func)()
                    if isinstance(virtual, tuple):
                        error_reason = virtual[1]
                        virtual = virtual[0]
                    if self.opts.get('virtual_timer', False):
                        end = time.time() - start
                        msg = 'Virtual function took {0} seconds for {1}'.format(
                                end, module_name)
                        log.warning(msg)
                except Exception as exc:
                    error_reason = (
                        'Exception raised when processing __virtual__ function'
                        ' for {0}. Module will not be loaded: {1}'.format(
                            mod.__name__, exc))
                    log.error(error_reason, exc_info_on_loglevel=logging.DEBUG)
                    virtual = None
                # Get the module's virtual name
                virtualname = getattr(mod, '__virtualname__', virtual)
                if not virtual:
                    # if __virtual__() evaluates to False then the module
                    # wasn't meant for this platform or it's not supposed to
                    # load for some other reason.

                    # Some modules might accidentally return None and are
                    # improperly loaded
                    if virtual is None:
                        log.warning(
                            '%s.__virtual__() is wrongly returning `None`. '
                            'It should either return `True`, `False` or a new '
                            'name. If you\'re the developer of the module '
                            '\'%s\', please fix this.', mod.__name__, module_name
                        )

                    return (False, module_name, error_reason, virtual_aliases)

                # At this point, __virtual__ did not return a
                # boolean value, let's check for deprecated usage
                # or module renames
                if virtual is not True and module_name != virtual:
                    # The module is renaming itself. Updating the module name
                    # with the new name
                    log.trace('Loaded %s as virtual %s', module_name, virtual)

                    if not hasattr(mod, '__virtualname__'):
                        salt.utils.versions.warn_until(
                            'Hydrogen',
                            'The \'{0}\' module is renaming itself in its '
                            '__virtual__() function ({1} => {2}). Please '
                            'set it\'s virtual name as the '
                            '\'__virtualname__\' module attribute. '
                            'Example: "__virtualname__ = \'{2}\'"'.format(
                                mod.__name__,
                                module_name,
                                virtual
                            )
                        )

                    if virtualname != virtual:
                        # The __virtualname__ attribute does not match what's
                        # being returned by the __virtual__() function. This
                        # should be considered an error.
                        log.error(
                            'The module \'%s\' is showing some bad usage. Its '
                            '__virtualname__ attribute is set to \'%s\' yet the '
                            '__virtual__() function is returning \'%s\'. These '
                            'values should match!',
                            mod.__name__, virtualname, virtual
                        )

                    module_name = virtualname

                # If the __virtual__ function returns True and __virtualname__
                # is set then use it
                elif virtual is True and virtualname != module_name:
                    if virtualname is not True:
                        module_name = virtualname

        except KeyError:
            # Key errors come out of the virtual function when passing
            # in incomplete grains sets, these can be safely ignored
            # and logged to debug, still, it includes the traceback to
            # help debugging.
            log.debug('KeyError when loading %s', module_name, exc_info=True)

        except Exception:
            # If the module throws an exception during __virtual__()
            # then log the information and continue to the next.
            log.error(
                'Failed to read the virtual function for %s: %s',
                self.tag, module_name, exc_info=True
            )
            return (False, module_name, error_reason, virtual_aliases)

        return (True, module_name, None, virtual_aliases)


def global_injector_decorator(inject_globals):
    '''
    Decorator used by the LazyLoader to inject globals into a function at
    execute time.

    globals
        Dictionary with global variables to inject
    '''
    def inner_decorator(f):
        @functools.wraps(f)
        def wrapper(*args, **kwargs):
            with salt.utils.context.func_globals_inject(f, **inject_globals):
                return f(*args, **kwargs)
        return wrapper
    return inner_decorator<|MERGE_RESOLUTION|>--- conflicted
+++ resolved
@@ -22,12 +22,7 @@
 import salt.config
 import salt.syspaths
 import salt.utils.context
-<<<<<<< HEAD
 import salt.utils.dictupdate
-=======
-import salt.utils.files
-import salt.utils.lazy
->>>>>>> 95586678
 import salt.utils.event
 import salt.utils.files
 import salt.utils.lazy
@@ -796,49 +791,28 @@
     grains_data.update(opts['grains'])
     # Write cache if enabled
     if opts.get('grains_cache', False):
-<<<<<<< HEAD
-        cumask = os.umask(0o77)
-        try:
-            if salt.utils.platform.is_windows():
-                # Late import
-                import salt.modules.cmdmod
-                # Make sure cache file isn't read-only
-                salt.modules.cmdmod._run_quiet('attrib -R "{0}"'.format(cfn))
-            with salt.utils.files.fopen(cfn, 'w+b') as fp_:
-                try:
-                    serial = salt.payload.Serial(opts)
-                    serial.dump(grains_data, fp_)
-                except TypeError as e:
-                    log.error('Failed to serialize grains cache: %s', e)
-                    raise  # re-throw for cleanup
-        except Exception as e:
-            log.error('Unable to write to grains cache file %s: %s', cfn, e)
-            # Based on the original exception, the file may or may not have been
-            # created. If it was, we will remove it now, as the exception means
-            # the serialized data is not to be trusted, no matter what the
-            # exception is.
-            if os.path.isfile(cfn):
-                os.unlink(cfn)
-        os.umask(cumask)
-=======
         with salt.utils.files.set_umask(0o077):
             try:
-                if salt.utils.is_windows():
+                if salt.utils.platform.is_windows():
                     # Late import
                     import salt.modules.cmdmod
                     # Make sure cache file isn't read-only
                     salt.modules.cmdmod._run_quiet('attrib -R "{0}"'.format(cfn))
-                with salt.utils.fopen(cfn, 'w+b') as fp_:
+                with salt.utils.files.fopen(cfn, 'w+b') as fp_:
                     try:
                         serial = salt.payload.Serial(opts)
                         serial.dump(grains_data, fp_)
-                    except TypeError:
-                        # Can't serialize pydsl
-                        pass
-            except (IOError, OSError):
-                msg = 'Unable to write to grains cache file {0}'
-                log.error(msg.format(cfn))
->>>>>>> 95586678
+                    except TypeError as e:
+                        log.error('Failed to serialize grains cache: %s', e)
+                        raise  # re-throw for cleanup
+            except Exception as e:
+                log.error('Unable to write to grains cache file %s: %s', cfn, e)
+                # Based on the original exception, the file may or may not have been
+                # created. If it was, we will remove it now, as the exception means
+                # the serialized data is not to be trusted, no matter what the
+                # exception is.
+                if os.path.isfile(cfn):
+                    os.unlink(cfn)
 
     if grains_deep_merge:
         salt.utils.dictupdate.update(grains_data, opts['grains'])
