# -*- coding: utf-8 -*-
'''
Manage information about regular files, directories,
and special files on the minion, set/read user,
group, mode, and data
'''

# TODO: We should add the capability to do u+r type operations here
# some time in the future

from __future__ import absolute_import, print_function

# Import python libs
import contextlib  # For < 2.7 compat
import datetime
import difflib
import errno
import fileinput
import fnmatch
import itertools
import logging
import operator
import os
import re
import shutil
import stat
import sys
import tempfile
import time
import glob
import hashlib
from functools import reduce  # pylint: disable=redefined-builtin
from collections import Iterable, Mapping

# pylint: disable=import-error,no-name-in-module,redefined-builtin
import salt.ext.six as six
from salt.ext.six.moves import range, zip
from salt.ext.six.moves.urllib.parse import urlparse as _urlparse
# pylint: enable=import-error,no-name-in-module,redefined-builtin

try:
    import grp
    import pwd
except ImportError:
    pass

# Import salt libs
import salt.utils
import salt.utils.find
import salt.utils.filebuffer
import salt.utils.files
import salt.utils.atomicfile
import salt.utils.url
from salt.exceptions import CommandExecutionError, SaltInvocationError

log = logging.getLogger(__name__)

__func_alias__ = {
    'makedirs_': 'makedirs'
}

HASHES = [
            ['sha512', 128],
            ['sha384', 96],
            ['sha256', 64],
            ['sha224', 56],
            ['sha1', 40],
            ['md5', 32],
         ]


def __virtual__():
    '''
    Only work on POSIX-like systems
    '''
    # win_file takes care of windows
    if salt.utils.is_windows():
        return False
    return True


def __clean_tmp(sfn):
    '''
    Clean out a template temp file
    '''
    if sfn.startswith(tempfile.gettempdir()):
        # Don't remove if it exists in file_roots (any saltenv)
        all_roots = itertools.chain.from_iterable(
                six.itervalues(__opts__['file_roots']))
        in_roots = any(sfn.startswith(root) for root in all_roots)
        # Only clean up files that exist
        if os.path.exists(sfn) and not in_roots:
            os.remove(sfn)


def _error(ret, err_msg):
    '''
    Common function for setting error information for return dicts
    '''
    ret['result'] = False
    ret['comment'] = err_msg
    return ret


def _binary_replace(old, new):
    '''
    This function does NOT do any diffing, it just checks the old and new files
    to see if either is binary, and provides an appropriate string noting the
    difference between the two files. If neither file is binary, an empty
    string is returned.

    This function should only be run AFTER it has been determined that the
    files differ.
    '''
    old_isbin = not salt.utils.istextfile(old)
    new_isbin = not salt.utils.istextfile(new)
    if any((old_isbin, new_isbin)):
        if all((old_isbin, new_isbin)):
            return 'Replace binary file'
        elif old_isbin:
            return 'Replace binary file with text file'
        elif new_isbin:
            return 'Replace text file with binary file'
    return ''


def _get_bkroot():
    '''
    Get the location of the backup dir in the minion cache
    '''
    # Get the cachedir from the minion config
    return os.path.join(__salt__['config.get']('cachedir'), 'file_backup')


def gid_to_group(gid):
    '''
    Convert the group id to the group name on this system

    gid
        gid to convert to a group name

    CLI Example:

    .. code-block:: bash

        salt '*' file.gid_to_group 0
    '''
    try:
        gid = int(gid)
    except ValueError:
        # This is not an integer, maybe it's already the group name?
        gid = group_to_gid(gid)

    if gid == '':
        # Don't even bother to feed it to grp
        return ''

    try:
        return grp.getgrgid(gid).gr_name
    except (KeyError, NameError):
        # If group is not present, fall back to the gid.
        return gid


def group_to_gid(group):
    '''
    Convert the group to the gid on this system

    group
        group to convert to its gid

    CLI Example:

    .. code-block:: bash

        salt '*' file.group_to_gid root
    '''
    if group is None:
        return ''
    try:
        if isinstance(group, int):
            return group
        return grp.getgrnam(group).gr_gid
    except KeyError:
        return ''


def get_gid(path, follow_symlinks=True):
    '''
    Return the id of the group that owns a given file

    path
        file or directory of which to get the gid

    follow_symlinks
        indicated if symlinks should be followed


    CLI Example:

    .. code-block:: bash

        salt '*' file.get_gid /etc/passwd

    .. versionchanged:: 0.16.4
        ``follow_symlinks`` option added
    '''
    return stats(os.path.expanduser(path), follow_symlinks=follow_symlinks).get('gid', -1)


def get_group(path, follow_symlinks=True):
    '''
    Return the group that owns a given file

    path
        file or directory of which to get the group

    follow_symlinks
        indicated if symlinks should be followed

    CLI Example:

    .. code-block:: bash

        salt '*' file.get_group /etc/passwd

    .. versionchanged:: 0.16.4
        ``follow_symlinks`` option added
    '''
    return stats(os.path.expanduser(path), follow_symlinks=follow_symlinks).get('group', False)


def uid_to_user(uid):
    '''
    Convert a uid to a user name

    uid
        uid to convert to a username

    CLI Example:

    .. code-block:: bash

        salt '*' file.uid_to_user 0
    '''
    try:
        return pwd.getpwuid(uid).pw_name
    except (KeyError, NameError):
        # If user is not present, fall back to the uid.
        return uid


def user_to_uid(user):
    '''
    Convert user name to a uid

    user
        user name to convert to its uid

    CLI Example:

    .. code-block:: bash

        salt '*' file.user_to_uid root
    '''
    if user is None:
        user = salt.utils.get_user()
    try:
        if isinstance(user, int):
            return user
        return pwd.getpwnam(user).pw_uid
    except KeyError:
        return ''


def get_uid(path, follow_symlinks=True):
    '''
    Return the id of the user that owns a given file

    path
        file or directory of which to get the uid

    follow_symlinks
        indicated if symlinks should be followed

    CLI Example:

    .. code-block:: bash

        salt '*' file.get_uid /etc/passwd

    .. versionchanged:: 0.16.4
        ``follow_symlinks`` option added
    '''
    return stats(os.path.expanduser(path), follow_symlinks=follow_symlinks).get('uid', -1)


def get_user(path, follow_symlinks=True):
    '''
    Return the user that owns a given file

    path
        file or directory of which to get the user

    follow_symlinks
        indicated if symlinks should be followed

    CLI Example:

    .. code-block:: bash

        salt '*' file.get_user /etc/passwd

    .. versionchanged:: 0.16.4
        ``follow_symlinks`` option added
    '''
    return stats(os.path.expanduser(path), follow_symlinks=follow_symlinks).get('user', False)


def get_mode(path, follow_symlinks=True):
    '''
    Return the mode of a file

    path
        file or directory of which to get the mode

    follow_symlinks
        indicated if symlinks should be followed

    CLI Example:

    .. code-block:: bash

        salt '*' file.get_mode /etc/passwd

    .. versionchanged:: 2014.1.0
        ``follow_symlinks`` option added
    '''
    return stats(os.path.expanduser(path), follow_symlinks=follow_symlinks).get('mode', '')


def set_mode(path, mode):
    '''
    Set the mode of a file

    path
        file or directory of which to set the mode

    mode
        mode to set the path to

    CLI Example:

    .. code-block:: bash

        salt '*' file.set_mode /etc/passwd 0644
    '''
    path = os.path.expanduser(path)

    mode = str(mode).lstrip('0Oo')
    if not mode:
        mode = '0'
    if not os.path.exists(path):
        raise CommandExecutionError('{0}: File not found'.format(path))
    try:
        os.chmod(path, int(mode, 8))
    except Exception:
        return 'Invalid Mode ' + mode
    return get_mode(path)


def lchown(path, user, group):
    '''
    Chown a file, pass the file the desired user and group without following
    symlinks.

    path
        path to the file or directory

    user
        user owner

    group
        group owner

    CLI Example:

    .. code-block:: bash

        salt '*' file.chown /etc/passwd root root
    '''
    path = os.path.expanduser(path)

    uid = user_to_uid(user)
    gid = group_to_gid(group)
    err = ''
    if uid == '':
        if user:
            err += 'User does not exist\n'
        else:
            uid = -1
    if gid == '':
        if group:
            err += 'Group does not exist\n'
        else:
            gid = -1

    return os.lchown(path, uid, gid)


def chown(path, user, group):
    '''
    Chown a file, pass the file the desired user and group

    path
        path to the file or directory

    user
        user owner

    group
        group owner

    CLI Example:

    .. code-block:: bash

        salt '*' file.chown /etc/passwd root root
    '''
    path = os.path.expanduser(path)

    uid = user_to_uid(user)
    gid = group_to_gid(group)
    err = ''
    if uid == '':
        if user:
            err += 'User does not exist\n'
        else:
            uid = -1
    if gid == '':
        if group:
            err += 'Group does not exist\n'
        else:
            gid = -1
    if not os.path.exists(path):
        try:
            # Broken symlinks will return false, but still need to be chowned
            return os.lchown(path, uid, gid)
        except OSError:
            pass
        err += 'File not found'
    if err:
        return err
    return os.chown(path, uid, gid)


def chgrp(path, group):
    '''
    Change the group of a file

    path
        path to the file or directory

    group
        group owner

    CLI Example:

    .. code-block:: bash

        salt '*' file.chgrp /etc/passwd root
    '''
    path = os.path.expanduser(path)

    user = get_user(path)
    return chown(path, user, group)


def get_sum(path, form='sha256'):
    '''
    Return the checksum for the given file. The following checksum algorithms
    are supported:

    * md5
    * sha1
    * sha224
    * sha256 **(default)**
    * sha384
    * sha512

    path
        path to the file or directory

    form
        desired sum format

    CLI Example:

    .. code-block:: bash

        salt '*' file.get_sum /etc/passwd sha512
    '''
    path = os.path.expanduser(path)

    if not os.path.isfile(path):
        return 'File not found'
    return salt.utils.get_hash(path, form, 4096)


def get_hash(path, form='sha256', chunk_size=65536):
    '''
    Get the hash sum of a file

    This is better than ``get_sum`` for the following reasons:
        - It does not read the entire file into memory.
        - It does not return a string on error. The returned value of
            ``get_sum`` cannot really be trusted since it is vulnerable to
            collisions: ``get_sum(..., 'xyz') == 'Hash xyz not supported'``

    path
        path to the file or directory

    form
        desired sum format

    chunk_size
        amount to sum at once

    CLI Example:

    .. code-block:: bash

        salt '*' file.get_hash /etc/shadow
    '''
    return salt.utils.get_hash(os.path.expanduser(path), form, chunk_size)


def check_hash(path, file_hash):
    '''
    Check if a file matches the given hash string

    Returns true if the hash matched, otherwise false. Raises ValueError if
    the hash was not formatted correctly.

    path
        A file path
    hash
        A string in the form <hash_type>:<hash_value>. For example:
        ``md5:e138491e9d5b97023cea823fe17bac22``

    CLI Example:

    .. code-block:: bash

        salt '*' file.check_hash /etc/fstab md5:<md5sum>
    '''
    path = os.path.expanduser(path)

    hash_parts = file_hash.split(':', 1)
    if len(hash_parts) != 2:
        # Support "=" for backward compatibility.
        hash_parts = file_hash.split('=', 1)
        if len(hash_parts) != 2:
            raise ValueError('Bad hash format: {0!r}'.format(file_hash))
    hash_form, hash_value = hash_parts
    return get_hash(path, hash_form) == hash_value


def find(path, *args, **kwargs):
    '''
    Approximate the Unix ``find(1)`` command and return a list of paths that
    meet the specified criteria.

    The options include match criteria:

    .. code-block:: text

        name    = path-glob                 # case sensitive
        iname   = path-glob                 # case insensitive
        regex   = path-regex                # case sensitive
        iregex  = path-regex                # case insensitive
        type    = file-types                # match any listed type
        user    = users                     # match any listed user
        group   = groups                    # match any listed group
        size    = [+-]number[size-unit]     # default unit = byte
        mtime   = interval                  # modified since date
        grep    = regex                     # search file contents

    and/or actions:

    .. code-block:: text

        delete [= file-types]               # default type = 'f'
        exec    = command [arg ...]         # where {} is replaced by pathname
        print  [= print-opts]

    and/or depth criteria:

    .. code-block:: text

        maxdepth = maximum depth to transverse in path
        mindepth = minimum depth to transverse before checking files or directories

    The default action is ``print=path``

    ``path-glob``:

    .. code-block:: text

        *                = match zero or more chars
        ?                = match any char
        [abc]            = match a, b, or c
        [!abc] or [^abc] = match anything except a, b, and c
        [x-y]            = match chars x through y
        [!x-y] or [^x-y] = match anything except chars x through y
        {a,b,c}          = match a or b or c

    ``path-regex``: a Python Regex (regular expression) pattern to match pathnames

    ``file-types``: a string of one or more of the following:

    .. code-block:: text

        a: all file types
        b: block device
        c: character device
        d: directory
        p: FIFO (named pipe)
        f: plain file
        l: symlink
        s: socket

    ``users``: a space and/or comma separated list of user names and/or uids

    ``groups``: a space and/or comma separated list of group names and/or gids

    ``size-unit``:

    .. code-block:: text

        b: bytes
        k: kilobytes
        m: megabytes
        g: gigabytes
        t: terabytes

    interval:

    .. code-block:: text

        [<num>w] [<num>d] [<num>h] [<num>m] [<num>s]

        where:
            w: week
            d: day
            h: hour
            m: minute
            s: second

    print-opts: a comma and/or space separated list of one or more of the
    following:

    .. code-block:: text

        group: group name
        md5:   MD5 digest of file contents
        mode:  file permissions (as integer)
        mtime: last modification time (as time_t)
        name:  file basename
        path:  file absolute path
        size:  file size in bytes
        type:  file type
        user:  user name

    CLI Examples:

    .. code-block:: bash

        salt '*' file.find / type=f name=\\*.bak size=+10m
        salt '*' file.find /var mtime=+30d size=+10m print=path,size,mtime
        salt '*' file.find /var/log name=\\*.[0-9] mtime=+30d size=+10m delete
    '''
    if 'delete' in args:
        kwargs['delete'] = 'f'
    elif 'print' in args:
        kwargs['print'] = 'path'

    try:
        finder = salt.utils.find.Finder(kwargs)
    except ValueError as ex:
        return 'error: {0}'.format(ex)

    ret = [item for i in [finder.find(p) for p in glob.glob(os.path.expanduser(path))] for item in i]
    ret.sort()
    return ret


def _sed_esc(string, escape_all=False):
    '''
    Escape single quotes and forward slashes
    '''
    special_chars = "^.[$()|*+?{"
    string = string.replace("'", "'\"'\"'").replace("/", "\\/")
    if escape_all is True:
        for char in special_chars:
            string = string.replace(char, "\\" + char)
    return string


def sed(path,
        before,
        after,
        limit='',
        backup='.bak',
        options='-r -e',
        flags='g',
        escape_all=False,
        negate_match=False):
    '''
    .. deprecated:: 0.17.0
       Use :py:func:`~salt.modules.file.replace` instead.

    Make a simple edit to a file

    Equivalent to:

    .. code-block:: bash

        sed <backup> <options> "/<limit>/ s/<before>/<after>/<flags> <file>"

    path
        The full path to the file to be edited
    before
        A pattern to find in order to replace with ``after``
    after
        Text that will replace ``before``
    limit : ``''``
        An initial pattern to search for before searching for ``before``
    backup : ``.bak``
        The file will be backed up before edit with this file extension;
        **WARNING:** each time ``sed``/``comment``/``uncomment`` is called will
        overwrite this backup
    options : ``-r -e``
        Options to pass to sed
    flags : ``g``
        Flags to modify the sed search; e.g., ``i`` for case-insensitive pattern
        matching
    negate_match : False
        Negate the search command (``!``)

        .. versionadded:: 0.17.0

    Forward slashes and single quotes will be escaped automatically in the
    ``before`` and ``after`` patterns.

    CLI Example:

    .. code-block:: bash

        salt '*' file.sed /etc/httpd/httpd.conf 'LogLevel warn' 'LogLevel info'
    '''
    # Largely inspired by Fabric's contrib.files.sed()
    # XXX:dc: Do we really want to always force escaping?
    #
    path = os.path.expanduser(path)

    if not os.path.exists(path):
        return False

    # Mandate that before and after are strings
    before = str(before)
    after = str(after)
    before = _sed_esc(before, escape_all)
    after = _sed_esc(after, escape_all)
    limit = _sed_esc(limit, escape_all)
    if sys.platform == 'darwin':
        options = options.replace('-r', '-E')

    cmd = (
        r'''sed {backup}{options} '{limit}{negate_match}s/{before}/{after}/{flags}' {path}'''
        .format(
            backup='-i{0} '.format(backup) if backup else '-i ',
            options=options,
            limit='/{0}/ '.format(limit) if limit else '',
            before=before,
            after=after,
            flags=flags,
            path=path,
            negate_match='!' if negate_match else '',
        )
    )

    return __salt__['cmd.run_all'](cmd, python_shell=False)


def sed_contains(path,
                 text,
                 limit='',
                 flags='g'):
    '''
    .. deprecated:: 0.17.0
       Use :func:`search` instead.

    Return True if the file at ``path`` contains ``text``. Utilizes sed to
    perform the search (line-wise search).

    Note: the ``p`` flag will be added to any flags you pass in.

    CLI Example:

    .. code-block:: bash

        salt '*' file.contains /etc/crontab 'mymaintenance.sh'
    '''
    # Largely inspired by Fabric's contrib.files.contains()
    path = os.path.expanduser(path)

    if not os.path.exists(path):
        return False

    before = _sed_esc(str(text), False)
    limit = _sed_esc(str(limit), False)
    options = '-n -r -e'
    if sys.platform == 'darwin':
        options = options.replace('-r', '-E')

    cmd = r"sed {options} '{limit}s/{before}/$/{flags}' {path}".format(
        options=options,
        limit='/{0}/ '.format(limit) if limit else '',
        before=before,
        flags='p{0}'.format(flags),
        path=path)

    result = __salt__['cmd.run'](cmd, python_shell=False)

    return bool(result)


def psed(path,
         before,
         after,
         limit='',
         backup='.bak',
         flags='gMS',
         escape_all=False,
         multi=False):
    '''
    .. deprecated:: 0.17.0
       Use :py:func:`~salt.modules.file.replace` instead.

    Make a simple edit to a file (pure Python version)

    Equivalent to:

    .. code-block:: bash

        sed <backup> <options> "/<limit>/ s/<before>/<after>/<flags> <file>"

    path
        The full path to the file to be edited
    before
        A pattern to find in order to replace with ``after``
    after
        Text that will replace ``before``
    limit : ``''``
        An initial pattern to search for before searching for ``before``
    backup : ``.bak``
        The file will be backed up before edit with this file extension;
        **WARNING:** each time ``sed``/``comment``/``uncomment`` is called will
        overwrite this backup
    flags : ``gMS``
        Flags to modify the search. Valid values are:
          - ``g``: Replace all occurrences of the pattern, not just the first.
          - ``I``: Ignore case.
          - ``L``: Make ``\\w``, ``\\W``, ``\\b``, ``\\B``, ``\\s`` and ``\\S``
            dependent on the locale.
          - ``M``: Treat multiple lines as a single line.
          - ``S``: Make `.` match all characters, including newlines.
          - ``U``: Make ``\\w``, ``\\W``, ``\\b``, ``\\B``, ``\\d``, ``\\D``,
            ``\\s`` and ``\\S`` dependent on Unicode.
          - ``X``: Verbose (whitespace is ignored).
    multi: ``False``
        If True, treat the entire file as a single line

    Forward slashes and single quotes will be escaped automatically in the
    ``before`` and ``after`` patterns.

    CLI Example:

    .. code-block:: bash

        salt '*' file.sed /etc/httpd/httpd.conf 'LogLevel warn' 'LogLevel info'
    '''
    # Largely inspired by Fabric's contrib.files.sed()
    # XXX:dc: Do we really want to always force escaping?
    #
    # Mandate that before and after are strings
    path = os.path.expanduser(path)

    multi = bool(multi)

    before = str(before)
    after = str(after)
    before = _sed_esc(before, escape_all)
    # The pattern to replace with does not need to be escaped!!!
    #after = _sed_esc(after, escape_all)
    limit = _sed_esc(limit, escape_all)

    shutil.copy2(path, '{0}{1}'.format(path, backup))

    with salt.utils.fopen(path, 'w') as ofile:
        with salt.utils.fopen('{0}{1}'.format(path, backup), 'r') as ifile:
            if multi is True:
                for line in ifile.readline():
                    ofile.write(_psed(line, before, after, limit, flags))
            else:
                ofile.write(_psed(ifile.read(), before, after, limit, flags))


RE_FLAG_TABLE = {'I': re.I,
                 'L': re.L,
                 'M': re.M,
                 'S': re.S,
                 'U': re.U,
                 'X': re.X}


def _psed(text,
          before,
          after,
          limit,
          flags):
    '''
    Does the actual work for file.psed, so that single lines can be passed in
    '''
    atext = text
    if limit:
        limit = re.compile(limit)
        comps = text.split(limit)
        atext = ''.join(comps[1:])

    count = 1
    if 'g' in flags:
        count = 0
        flags = flags.replace('g', '')

    aflags = 0
    for flag in flags:
        aflags |= RE_FLAG_TABLE[flag]

    before = re.compile(before, flags=aflags)
    text = re.sub(before, after, atext, count=count)

    return text


def uncomment(path,
              regex,
              char='#',
              backup='.bak'):
    '''
    .. deprecated:: 0.17.0
       Use :py:func:`~salt.modules.file.replace` instead.

    Uncomment specified commented lines in a file

    path
        The full path to the file to be edited
    regex
        A regular expression used to find the lines that are to be uncommented.
        This regex should not include the comment character. A leading ``^``
        character will be stripped for convenience (for easily switching
        between comment() and uncomment()).
    char : ``#``
        The character to remove in order to uncomment a line
    backup : ``.bak``
        The file will be backed up before edit with this file extension;
        **WARNING:** each time ``sed``/``comment``/``uncomment`` is called will
        overwrite this backup

    CLI Example:

    .. code-block:: bash

        salt '*' file.uncomment /etc/hosts.deny 'ALL: PARANOID'
    '''
    return comment_line(path=path,
                        regex=regex,
                        char=char,
                        cmnt=False,
                        backup=backup)


def comment(path,
            regex,
            char='#',
            backup='.bak'):
    '''
    .. deprecated:: 0.17.0
       Use :py:func:`~salt.modules.file.replace` instead.

    Comment out specified lines in a file

    path
        The full path to the file to be edited
    regex
        A regular expression used to find the lines that are to be commented;
        this pattern will be wrapped in parenthesis and will move any
        preceding/trailing ``^`` or ``$`` characters outside the parenthesis
        (e.g., the pattern ``^foo$`` will be rewritten as ``^(foo)$``)
    char : ``#``
        The character to be inserted at the beginning of a line in order to
        comment it out
    backup : ``.bak``
        The file will be backed up before edit with this file extension

        .. warning::

            This backup will be overwritten each time ``sed`` / ``comment`` /
            ``uncomment`` is called. Meaning the backup will only be useful
            after the first invocation.

    CLI Example:

    .. code-block:: bash

        salt '*' file.comment /etc/modules pcspkr
    '''
    return comment_line(path=path,
                        regex=regex,
                        char=char,
                        cmnt=True,
                        backup=backup)


def comment_line(path,
                 regex,
                 char='#',
                 cmnt=True,
                 backup='.bak'):
    r'''
    Comment or Uncomment a line in a text file.

    :param path: string
        The full path to the text file.

    :param regex: string
        A regex expression that begins with ``^`` that will find the line you wish
        to comment. Can be as simple as ``^color =``

    :param char: string
        The character used to comment a line in the type of file you're referencing.
        Default is ``#``

    :param cmnt: boolean
        True to comment the line. False to uncomment the line. Default is True.

    :param backup: string
        The file extension to give the backup file. Default is ``.bak``

    :return: boolean
        Returns True if successful, False if not

    CLI Example:

    The following example will comment out the ``pcspkr`` line in the
    ``/etc/modules`` file using the default ``#`` character and create a backup
    file named ``modules.bak``

    .. code-block:: bash

        salt '*' file.comment_line '/etc/modules' '^pcspkr'


    CLI Example:

    The following example will uncomment the ``log_level`` setting in ``minion``
    config file if it is set to either ``warning``, ``info``, or ``debug`` using
    the ``#`` character and create a backup file named ``minion.bk``

    .. code-block:: bash

        salt '*' file.comment_line 'C:\salt\conf\minion' '^log_level: (warning|info|debug)' '#' False '.bk'
    '''
    # Get the regex for comment or uncomment
    if cmnt:
        regex = '{0}({1}){2}'.format(
                '^' if regex.startswith('^') else '',
                regex.lstrip('^').rstrip('$'),
                '$' if regex.endswith('$') else '')
    else:
        regex = r'^{0}\s*({1}){2}'.format(
                char,
                regex.lstrip('^').rstrip('$'),
                '$' if regex.endswith('$') else '')

    # Load the real path to the file
    path = os.path.realpath(os.path.expanduser(path))

    # Make sure the file exists
    if not os.path.exists(path):
        raise SaltInvocationError('File not found: {0}'.format(path))

    # Make sure it is a text file
    if not salt.utils.istextfile(path):
        raise SaltInvocationError(
            'Cannot perform string replacements on a binary file: {0}'.format(path))

    # First check the whole file, determine whether to make the replacement
    # Searching first avoids modifying the time stamp if there are no changes
    found = False
    # Dictionaries for comparing changes
    orig_file = []
    new_file = []
    # Buffer size for fopen
    bufsize = os.path.getsize(path)
    try:
        # Use a read-only handle to open the file
        with salt.utils.fopen(path,
                              mode='rb',
                              buffering=bufsize) as r_file:
            # Loop through each line of the file and look for a match
            for line in r_file:
                # Is it in this line
                if re.match(regex, line):
                    # Load lines into dictionaries, set found to True
                    orig_file.append(line)
                    if cmnt:
                        new_file.append('{0}{1}'.format(char, line))
                    else:
                        new_file.append(line.lstrip(char))
                    found = True
    except (OSError, IOError) as exc:
        raise CommandExecutionError(
            "Unable to open file '{0}'. "
            "Exception: {1}".format(path, exc)
        )

    # We've searched the whole file. If we didn't find anything, return False
    if not found:
        return False

    # Create a copy to read from and to use as a backup later
    try:
        temp_file = _mkstemp_copy(path=path, preserve_inode=False)
    except (OSError, IOError) as exc:
        raise CommandExecutionError("Exception: {0}".format(exc))

    try:
        # Open the file in write mode
        with salt.utils.fopen(path,
                              mode='wb',
                              buffering=bufsize) as w_file:
            try:
                # Open the temp file in read mode
                with salt.utils.fopen(temp_file,
                                      mode='rb',
                                      buffering=bufsize) as r_file:
                    # Loop through each line of the file and look for a match
                    for line in r_file:
                        try:
                            # Is it in this line
                            if re.match(regex, line):
                                # Write the new line
                                if cmnt:
                                    w_file.write('{0}{1}'.format(char, line))
                                else:
                                    w_file.write(line.lstrip(char))
                            else:
                                # Write the existing line (no change)
                                w_file.write(line)
                        except (OSError, IOError) as exc:
                            raise CommandExecutionError(
                                "Unable to write file '{0}'. Contents may "
                                "be truncated. Temporary file contains copy "
                                "at '{1}'. "
                                "Exception: {2}".format(path, temp_file, exc)
                            )
            except (OSError, IOError) as exc:
                raise CommandExecutionError("Exception: {0}".format(exc))
    except (OSError, IOError) as exc:
        raise CommandExecutionError("Exception: {0}".format(exc))

    # Move the backup file to the original directory
    backup_name = '{0}{1}'.format(path, backup)
    try:
        shutil.move(temp_file, backup_name)
    except (OSError, IOError) as exc:
        raise CommandExecutionError(
            "Unable to move the temp file '{0}' to the "
            "backup file '{1}'. "
            "Exception: {2}".format(path, temp_file, exc)
        )

    # Return a diff using the two dictionaries
    return ''.join(difflib.unified_diff(orig_file, new_file))


def _get_flags(flags):
    '''
    Return an integer appropriate for use as a flag for the re module from a
    list of human-readable strings

    .. code-block:: python

        >>> _get_flags(['MULTILINE', 'IGNORECASE'])
        10
        >>> _get_flags('MULTILINE')
        8
        >>> _get_flags(2)
        2
    '''
    if isinstance(flags, six.string_types):
        flags = [flags]

    if isinstance(flags, Iterable) and not isinstance(flags, Mapping):
        _flags_acc = []
        for flag in flags:
            _flag = getattr(re, str(flag).upper())

            if not isinstance(_flag, six.integer_types):
                raise SaltInvocationError(
                    'Invalid re flag given: {0}'.format(flag)
                )

            _flags_acc.append(_flag)

        return reduce(operator.__or__, _flags_acc)
    elif isinstance(flags, six.integer_types):
        return flags
    else:
        raise SaltInvocationError(
            'Invalid re flags: "{0}", must be given either as a single flag '
            'string, a list of strings, or as an integer'.format(flags)
        )


def _add_flags(flags, new_flags):
    '''
    Combine ``flags`` and ``new_flags``
    '''
    flags = _get_flags(flags)
    new_flags = _get_flags(new_flags)
    return flags | new_flags


def _mkstemp_copy(path,
                  preserve_inode=True):
    '''
    Create a temp file and move/copy the contents of ``path`` to the temp file.
    Return the path to the temp file.

    path
        The full path to the file whose contents will be moved/copied to a temp file.
        Whether it's moved or copied depends on the value of ``preserve_inode``.
    preserve_inode
        Preserve the inode of the file, so that any hard links continue to share the
        inode with the original filename. This works by *copying* the file, reading
        from the copy, and writing to the file at the original inode. If ``False``, the
        file will be *moved* rather than copied, and a new file will be written to a
        new inode, but using the original filename. Hard links will then share an inode
        with the backup, instead (if using ``backup`` to create a backup copy).
        Default is ``True``.
    '''
    temp_file = None
    # Create the temp file
    try:
        temp_file = salt.utils.mkstemp()
    except (OSError, IOError) as exc:
        raise CommandExecutionError(
            "Unable to create temp file. "
            "Exception: {0}".format(exc)
            )
    # use `copy` to preserve the inode of the
    # original file, and thus preserve hardlinks
    # to the inode. otherwise, use `move` to
    # preserve prior behavior, which results in
    # writing the file to a new inode.
    if preserve_inode:
        try:
            shutil.copy2(path, temp_file)
        except (OSError, IOError) as exc:
            raise CommandExecutionError(
                "Unable to copy file '{0}' to the "
                "temp file '{1}'. "
                "Exception: {2}".format(path, temp_file, exc)
                )
    else:
        try:
            shutil.move(path, temp_file)
        except (OSError, IOError) as exc:
            raise CommandExecutionError(
                "Unable to move file '{0}' to the "
                "temp file '{1}'. "
                "Exception: {2}".format(path, temp_file, exc)
                )

    return temp_file


def _starts_till(src, probe, strip_comments=True):
    '''
    Returns True if src and probe at least begins till some point.
    '''
    def _strip_comments(txt):
        '''
        Strip possible comments.
        Usually commends are one or two symbols
        '''
        buff = txt.split(" ", 1)
        return len(buff) == 2 and len(buff[0]) < 2 and buff[1] or txt

    def _to_words(txt):
        '''
        Split by words
        '''
        return txt and [w for w in txt.strip().split(" ") if w.strip()] or txt

    no_match = -1
    equal = 0
    if not src or not probe:
        return no_match

    if src == probe:
        return equal

    src = _to_words(strip_comments and _strip_comments(src) or src)
    probe = _to_words(strip_comments and _strip_comments(probe) or probe)

    a_buff, b_buff = len(src) < len(probe) and (src, probe) or (probe, src)
    b_buff = ' '.join(b_buff)
    for idx in range(len(a_buff)):
        prb = ' '.join(a_buff[:-(idx + 1)])
        if prb and b_buff.startswith(prb):
            return idx

    return no_match


def _regex_to_static(src, regex):
    '''
    Expand regular expression to static match.
    '''
    if not src or not regex:
        return None

    try:
        src = re.search(regex, src)
    except Exception as ex:
        raise CommandExecutionError("{0}: '{1}'".format(ex.message, regex))

    return src and src.group() or regex


def _assert_occurrence(src, probe, target, amount=1):
    '''
    Raise an exception, if there are different amount of specified occurrences in src.
    '''
    occ = src.count(probe)
    if occ > amount:
        msg = 'more than'
    elif occ < amount:
        msg = 'less than'
    elif not occ:
        msg = 'no'
    else:
        msg = None

    if msg:
        raise CommandExecutionError('Found {0} expected occurrences in "{1}" expression'.format(msg, target))


def _get_line_indent(src, line, indent):
    '''
    Indent the line with the source line.
    '''
    if not (indent or line):
        return line

    idt = []
    for c in src:
        if c not in ['\t', ' ']:
            break
        idt.append(c)

    return ''.join(idt) + line.strip()


def line(path, content, match=None, mode=None, location=None,
         before=None, after=None, show_changes=True, backup=False,
         quiet=False, indent=True):
    '''
    .. versionadded:: 2015.8.0

    Edit a line in the configuration file.

    :param path:
        Filesystem path to the file to be edited.

    :param content:
        Content of the line.

    :param match:
        Match the target line for an action by
        a fragment of a string or regular expression.

    :param mode:
        Ensure
            If line does not exist, it will be added.

        Replace
            If line already exist, it will be replaced.

        Delete
            Delete the line, once found.

        Insert
            Insert a line.

    :param location:
        start
            Place the content at the beginning of the file.

        end
            Place the content at the end of the file.

    :param before:
        Regular expression or an exact case-sensitive fragment of the string.

    :param after:
        Regular expression or an exact case-sensitive fragment of the string.

    :param show_changes
        Output a unified diff of the old file and the new file.
        If ``False`` return a boolean if any changes were made.
        Default is ``True``

        .. note::

            Using this option will store two copies of the file in-memory
            (the original version and the edited version) in order to generate the diff.

    :param backup
        Create a backup of the original file with the extension:
        "Year-Month-Day-Hour-Minutes-Seconds".

    :param quiet
        Do not raise any exceptions. E.g. ignore the fact that the file that is
        tried to be edited does not exist and nothing really happened.

    :param indent
        Keep indentation with the previous line.

    CLI Examples:

    .. code-block:: bash

        salt '*' file.line /etc/nsswitch.conf "networks:\tfiles dns", after="hosts:.*?", mode='ensure'
    '''
    path = os.path.realpath(os.path.expanduser(path))
    if not os.path.exists(path):
        if not quiet:
            raise CommandExecutionError('File "{0}" does not exists.'.format(path))
        return False  # No changes had happened

    mode = mode and mode.lower() or mode
    if mode not in ['insert', 'ensure', 'delete', 'replace']:
        if mode is None:
            raise CommandExecutionError('Mode was not defined. How to process the file?')
        else:
            raise CommandExecutionError('Unknown mode: "{0}"'.format(mode))

    # Before/after has privilege. If nothing defined, match is used by content.
    if before is None and after is None and not match:
        match = content

    body = salt.utils.fopen(path, mode='r').read()
    body_before = hashlib.sha256(salt.utils.to_bytes(body)).hexdigest()
    after = _regex_to_static(body, after)
    before = _regex_to_static(body, before)
    match = _regex_to_static(body, match)

    if mode == 'delete':
        body = os.linesep.join([line for line in body.split(os.linesep) if line.find(match) < 0])

    elif mode == 'replace':
        body = os.linesep.join([(_get_line_indent(line, content, indent)
                                if (line.find(match) > -1 and not line == content) else line)
                                for line in body.split(os.linesep)])
    elif mode == 'insert':
        if not location and not before and not after:
            raise CommandExecutionError('On insert must be defined either "location" or "before/after" conditions.')

        if not location:
            if before and after:
                _assert_occurrence(body, before, 'before')
                _assert_occurrence(body, after, 'after')
                out = []
                lines = body.split(os.linesep)
                for idx in range(len(lines)):
                    _line = lines[idx]
                    if _line.find(before) > -1 and idx <= len(lines) and lines[idx - 1].find(after) > -1:
                        out.append(_get_line_indent(_line, content, indent))
                        out.append(_line)
                    else:
                        out.append(_line)
                body = os.linesep.join(out)

            if before and not after:
                _assert_occurrence(body, before, 'before')
                out = []
                lines = body.split(os.linesep)
                for idx in range(len(lines)):
                    _line = lines[idx]
                    if _line.find(before) > -1:
                        cnd = _get_line_indent(_line, content, indent)
                        if not idx or (idx and _starts_till(lines[idx - 1], cnd) < 0):  # Job for replace instead
                            out.append(cnd)
                    out.append(_line)
                body = os.linesep.join(out)

            elif after and not before:
                _assert_occurrence(body, after, 'after')
                out = []
                lines = body.split(os.linesep)
                for idx in range(len(lines)):
                    _line = lines[idx]
                    out.append(_line)
                    cnd = _get_line_indent(_line, content, indent)
                    if _line.find(after) > -1:
                        # No dupes or append, if "after" is the last line
                        if (idx < len(lines) and _starts_till(lines[idx + 1], cnd) < 0) or idx + 1 == len(lines):
                            out.append(cnd)
                body = os.linesep.join(out)

        else:
            if location == 'start':
                body = ''.join([content, body])
            elif location == 'end':
                body = ''.join([body, _get_line_indent(body[-1], content, indent) if body else content])

    elif mode == 'ensure':
        after = after and after.strip()
        before = before and before.strip()
        content = content and content.strip()

        if before and after:
            _assert_occurrence(body, before, 'before')
            _assert_occurrence(body, after, 'after')

            a_idx = b_idx = -1
            idx = 0
            body = body.split(os.linesep)
            for _line in body:
                idx += 1
                if _line.find(before) > -1 and b_idx < 0:
                    b_idx = idx
                if _line.find(after) > -1 and a_idx < 0:
                    a_idx = idx

            # Add
            if not b_idx - a_idx - 1:
                body = body[:a_idx] + [content] + body[b_idx - 1:]
            elif b_idx - a_idx - 1 == 1:
                if _starts_till(body[a_idx:b_idx - 1][0], content) > -1:
                    body[a_idx] = _get_line_indent(body[a_idx - 1], content, indent)
            else:
                raise CommandExecutionError('Found more than one line between boundaries "before" and "after".')
            body = os.linesep.join(body)

        elif before and not after:
            _assert_occurrence(body, before, 'before')
            body = body.split(os.linesep)
            out = []
            for idx in range(len(body)):
                if body[idx].find(before) > -1:
                    prev = (idx > 0 and idx or 1) - 1
                    out.append(_get_line_indent(body[prev], content, indent))
                    if _starts_till(out[prev], content) > -1:
                        del out[prev]
                out.append(body[idx])
            body = os.linesep.join(out)

        elif not before and after:
            _assert_occurrence(body, after, 'after')
            body = body.split(os.linesep)
            skip = None
            out = []
            for idx in range(len(body)):
                if skip != body[idx]:
                    out.append(body[idx])

                if body[idx].find(after) > -1:
                    next_line = idx + 1 < len(body) and body[idx + 1] or None
                    if next_line is not None and _starts_till(next_line, content) > -1:
                        skip = next_line
                    out.append(_get_line_indent(body[idx], content, indent))
            body = os.linesep.join(out)

        else:
            raise CommandExecutionError("Wrong conditions? "
                                        "Unable to ensure line without knowing "
                                        "where to put it before and/or after.")

    changed = body_before != hashlib.sha256(salt.utils.to_bytes(body)).hexdigest()

    if backup and changed:
        try:
            temp_file = _mkstemp_copy(path=path, preserve_inode=True)
            shutil.move(temp_file, '{0}.{1}'.format(path, time.strftime('%Y-%m-%d-%H-%M-%S', time.localtime())))
        except (OSError, IOError) as exc:
            raise CommandExecutionError("Unable to create the backup file of {0}. Exception: {1}".format(path, exc))

    changes_diff = None

    if changed:
        if show_changes:
            changes_diff = ''.join(difflib.unified_diff(salt.utils.fopen(path, 'r').readlines(), body.splitlines()))
        fh_ = None
        try:
            fh_ = salt.utils.atomicfile.atomic_open(path, 'w')
            fh_.write(body)
        finally:
            if fh_:
                fh_.close()

    return show_changes and changes_diff or changed


def replace(path,
            pattern,
            repl,
            count=0,
            flags=0,
            bufsize=1,
            append_if_not_found=False,
            prepend_if_not_found=False,
            not_found_content=None,
            backup='.bak',
            dry_run=False,
            search_only=False,
            show_changes=True,
            ignore_if_missing=False,
            preserve_inode=True,
        ):
    '''
    .. versionadded:: 0.17.0

    Replace occurrences of a pattern in a file

    This is a pure Python implementation that wraps Python's :py:func:`~re.sub`.

    path
        Filesystem path to the file to be edited
    pattern
        Python's regular expression search
        https://docs.python.org/2/library/re.html
    repl
        The replacement text
    count
        Maximum number of pattern occurrences to be replaced.  Defaults to 0.
        If count is a positive integer n, only n occurrences will be replaced,
        otherwise all occurrences will be replaced.
    flags (list or int)
        A list of flags defined in the :ref:`re module documentation
        <contents-of-module-re>`. Each list item should be a string that will
        correlate to the human-friendly flag name. E.g., ``['IGNORECASE',
        'MULTILINE']``. Note: multiline searches must specify ``file`` as the
        ``bufsize`` argument below.
    bufsize (int or str)
        How much of the file to buffer into memory at once. The
        default value ``1`` processes one line at a time. The special value
        ``file`` may be specified which will read the entire file into memory
        before processing. Note: multiline searches must specify ``file``
        buffering.
    append_if_not_found
        .. versionadded:: 2014.7.0

        If pattern is not found and set to ``True``
        then, the content will be appended to the file.
        Default is ``False``
    prepend_if_not_found
        .. versionadded:: 2014.7.0

        If pattern is not found and set to ``True``
        then, the content will be appended to the file.
        Default is ``False``
    not_found_content
        .. versionadded:: 2014.7.0

        Content to use for append/prepend if not found. If
        None (default), uses ``repl``. Useful when ``repl`` uses references to group in
        pattern.
    backup
        The file extension to use for a backup of the file before
        editing. Set to ``False`` to skip making a backup. Default
        is ``.bak``
    dry_run
        Don't make any edits to the file, Default is ``False``
    search_only
        Just search for the pattern; ignore the replacement;
        stop on the first match. Default is ``False``
    show_changes
        Output a unified diff of the old file and the new
        file. If ``False`` return a boolean if any changes were made.
        Default is ``True``

        .. note::

            Using this option will store two copies of the file in-memory
            (the original version and the edited version) in order to generate the
            diff.
    ignore_if_missing
        .. versionadded:: 2015.8.0

        When this parameter is ``True``, ``file.replace`` will return ``False`` if the
        file doesn't exist. When this parameter is ``False``, ``file.replace`` will
        throw an error if the file doesn't exist.
        Default is ``False`` (to maintain compatibility with prior behaviour).
    preserve_inode
        .. versionadded:: 2015.8.0

        Preserve the inode of the file, so that any hard links continue to share the
        inode with the original filename. This works by *copying* the file, reading
        from the copy, and writing to the file at the original inode. If ``False``, the
        file will be *moved* rather than copied, and a new file will be written to a
        new inode, but using the original filename. Hard links will then share an inode
        with the backup, instead (if using ``backup`` to create a backup copy).
        Default is ``True``.

    If an equal sign (``=``) appears in an argument to a Salt command it is
    interpreted as a keyword argument in the format ``key=val``. That
    processing can be bypassed in order to pass an equal sign through to the
    remote shell command by manually specifying the kwarg:

    .. code-block:: bash

        salt '*' file.replace /path/to/file pattern='=' repl=':'
        salt '*' file.replace /path/to/file pattern="bind-address\\s*=" repl='bind-address:'

    CLI Examples:

    .. code-block:: bash

        salt '*' file.replace /etc/httpd/httpd.conf pattern='LogLevel warn' repl='LogLevel info'
        salt '*' file.replace /some/file pattern='before' repl='after' flags='[MULTILINE, IGNORECASE]'
    '''
    symlink = False
    if is_link(path):
        symlink = True
        target_path = os.readlink(path)
        given_path = os.path.expanduser(path)

    path = os.path.realpath(os.path.expanduser(path))

    if not os.path.exists(path):
        if ignore_if_missing:
            return False
        else:
            raise SaltInvocationError('File not found: {0}'.format(path))

    if not salt.utils.istextfile(path):
        raise SaltInvocationError(
            'Cannot perform string replacements on a binary file: {0}'
            .format(path)
        )

    if search_only and (append_if_not_found or prepend_if_not_found):
        raise SaltInvocationError('Choose between search_only and append/prepend_if_not_found')

    if append_if_not_found and prepend_if_not_found:
        raise SaltInvocationError('Choose between append or prepend_if_not_found')

    flags_num = _get_flags(flags)
    cpattern = re.compile(str(pattern), flags_num)
    if bufsize == 'file':
        bufsize = os.path.getsize(path)

    # Search the file; track if any changes have been made for the return val
    has_changes = False
    orig_file = []  # used if show_changes
    new_file = []  # used if show_changes
    if not salt.utils.is_windows():
        pre_user = get_user(path)
        pre_group = get_group(path)
        pre_mode = __salt__['config.manage_mode'](get_mode(path))

    # Avoid TypeErrors by forcing repl to be a string
    repl = str(repl)

    found = False
    temp_file = None
    content = str(not_found_content) if not_found_content and \
                                       (prepend_if_not_found or
                                        append_if_not_found) \
                                     else repl

    if search_only:
        try:
            # allow multiline searching
            with salt.utils.filebuffer.BufferedReader(path) as breader:
                for chunk in breader:
                    if re.search(cpattern, chunk):
                        return True
                return False
        except (OSError, IOError) as exc:
            raise CommandExecutionError(
                "Unable to read file '{0}'. Exception: {1}".format(path, exc)
                )

    # First check the whole file, determine whether to make the replacement
    # Searching first avoids modifying the time stamp if there are no changes
    try:
        # Use a read-only handle to open the file
        with salt.utils.fopen(path,
                              mode='r',
                              buffering=bufsize) as r_file:
            for line in r_file:
                result, nrepl = re.subn(cpattern, repl, line, count)

                # found anything? (even if no change)
                if nrepl > 0:
                    found = True

<<<<<<< HEAD
                if prepend_if_not_found or append_if_not_found:
                    # Search for content, so we don't continue pre/appending
                    # the content if it's been pre/appended in a previous run.
                    if re.search('^{0}$'.format(content), line):
                        # Content was found, so set found.
                        found = True
=======
                    if prepend_if_not_found or append_if_not_found:
                        # Search for content, so we don't continue pre/appending
                        # the content if it's been pre/appended in a previous run.
                        if re.search('^{0}$'.format(re.escape(content)), line):
                            # Content was found, so set found.
                            found = True
>>>>>>> 6d773f66

                # Identity check each potential change until one change is made
                if has_changes is False and result != line:
                    has_changes = True

                # Keep track of show_changes here, in case the file isn't
                # modified
                if show_changes or append_if_not_found or \
                   prepend_if_not_found:
                    orig_file.append(line)
                    new_file.append(result)

    except (OSError, IOError) as exc:
        raise CommandExecutionError(
            "Unable to open file '{0}'. Exception: {1}".format(path, exc)
            )

    if has_changes and not dry_run:
        # Write the replacement text in this block.
        try:
            # Create a copy to read from and to use as a backup later
            temp_file = _mkstemp_copy(path=path,
                                      preserve_inode=preserve_inode)
        except (OSError, IOError) as exc:
            raise CommandExecutionError("Exception: {0}".format(exc))

        try:
            # Open the file in write mode
            with salt.utils.fopen(path,
                        mode='w',
                        buffering=bufsize) as w_file:
                try:
                    # Open the temp file in read mode
                    with salt.utils.fopen(temp_file,
                                          mode='r',
                                          buffering=bufsize) as r_file:
                        for line in r_file:
                            result, nrepl = re.subn(cpattern, repl,
                                                    line, count)
                            try:
                                w_file.write(result)
                            except (OSError, IOError) as exc:
                                raise CommandExecutionError(
                                    "Unable to write file '{0}'. Contents may "
                                    "be truncated. Temporary file contains copy "
                                    "at '{1}'. "
                                    "Exception: {2}".format(path, temp_file, exc)
                                    )
                except (OSError, IOError) as exc:
                    raise CommandExecutionError("Exception: {0}".format(exc))
        except (OSError, IOError) as exc:
            raise CommandExecutionError("Exception: {0}".format(exc))

    if not found and (append_if_not_found or prepend_if_not_found):
        if not_found_content is None:
            not_found_content = repl
        if prepend_if_not_found:
            new_file.insert(0, not_found_content + '\n')
        else:
            # append_if_not_found
            # Make sure we have a newline at the end of the file
            if 0 != len(new_file):
                if not new_file[-1].endswith('\n'):
                    new_file[-1] += '\n'
            new_file.append(not_found_content + '\n')
        has_changes = True
        if not dry_run:
            try:
                # Create a copy to read from and for later use as a backup
                temp_file = _mkstemp_copy(path=path,
                                          preserve_inode=preserve_inode)
            except (OSError, IOError) as exc:
                raise CommandExecutionError("Exception: {0}".format(exc))
            # write new content in the file while avoiding partial reads
            try:
                fh_ = salt.utils.atomicfile.atomic_open(path, 'w')
                for line in new_file:
                    fh_.write(line)
            finally:
                fh_.close()

    if backup and has_changes and not dry_run:
        # keep the backup only if it was requested
        # and only if there were any changes
        backup_name = '{0}{1}'.format(path, backup)
        try:
            shutil.move(temp_file, backup_name)
        except (OSError, IOError) as exc:
            raise CommandExecutionError(
                "Unable to move the temp file '{0}' to the "
                "backup file '{1}'. "
                "Exception: {2}".format(path, temp_file, exc)
                )
        if symlink:
            symlink_backup = '{0}{1}'.format(given_path, backup)
            target_backup = '{0}{1}'.format(target_path, backup)
            # Always clobber any existing symlink backup
            # to match the behaviour of the 'backup' option
            try:
                os.symlink(target_backup, symlink_backup)
            except OSError:
                os.remove(symlink_backup)
                os.symlink(target_backup, symlink_backup)
            except:
                raise CommandExecutionError(
                    "Unable create backup symlink '{0}'. "
                    "Target was '{1}'. "
                    "Exception: {2}".format(symlink_backup, target_backup,
                                            exc)
                    )
    elif temp_file:
        try:
            os.remove(temp_file)
        except (OSError, IOError) as exc:
            raise CommandExecutionError(
                "Unable to delete temp file '{0}'. "
                "Exception: {1}".format(temp_file, exc)
                )

    if not dry_run and not salt.utils.is_windows():
        check_perms(path, None, pre_user, pre_group, pre_mode)

    if show_changes:
        return ''.join(difflib.unified_diff(orig_file, new_file))

    return has_changes


def blockreplace(path,
        marker_start='#-- start managed zone --',
        marker_end='#-- end managed zone --',
        content='',
        append_if_not_found=False,
        prepend_if_not_found=False,
        backup='.bak',
        dry_run=False,
        show_changes=True,
        ):
    '''
    .. versionadded:: 2014.1.0

    Replace content of a text block in a file, delimited by line markers

    A block of content delimited by comments can help you manage several lines
    entries without worrying about old entries removal.

    .. note::

        This function will store two copies of the file in-memory (the original
        version and the edited version) in order to detect changes and only
        edit the targeted file if necessary.

    path
        Filesystem path to the file to be edited

    marker_start
        The line content identifying a line as the start of the content block.
        Note that the whole line containing this marker will be considered, so
        whitespace or extra content before or after the marker is included in
        final output

    marker_end
        The line content identifying a line as the end of the content block.
        Note that the whole line containing this marker will be considered, so
        whitespace or extra content before or after the marker is included in
        final output

    content
        The content to be used between the two lines identified by marker_start
        and marker_stop.

    append_if_not_found : False
        If markers are not found and set to ``True`` then, the markers and
        content will be appended to the file.

    prepend_if_not_found : False
        If markers are not found and set to ``True`` then, the markers and
        content will be prepended to the file.


    backup
        The file extension to use for a backup of the file if any edit is made.
        Set to ``False`` to skip making a backup.

    dry_run
        Don't make any edits to the file.

    show_changes
        Output a unified diff of the old file and the new file. If ``False``,
        return a boolean if any changes were made.

    CLI Example:

    .. code-block:: bash

        salt '*' file.blockreplace /etc/hosts '#-- start managed zone foobar : DO NOT EDIT --' \\
        '#-- end managed zone foobar --' $'10.0.1.1 foo.foobar\\n10.0.1.2 bar.foobar' True

    '''
    path = os.path.expanduser(path)

    if not os.path.exists(path):
        raise SaltInvocationError('File not found: {0}'.format(path))

    if append_if_not_found and prepend_if_not_found:
        raise SaltInvocationError('Choose between append or prepend_if_not_found')

    if not salt.utils.istextfile(path):
        raise SaltInvocationError(
            'Cannot perform string replacements on a binary file: {0}'
            .format(path)
        )

    # Search the file; track if any changes have been made for the return val
    has_changes = False
    orig_file = []
    new_file = []
    in_block = False
    old_content = ''
    done = False
    # we do not use in_place editing to avoid file attrs modifications when
    # no changes are required and to avoid any file access on a partially
    # written file.
    # we could also use salt.utils.filebuffer.BufferedReader
    try:
        fi_file = fileinput.input(path,
                    inplace=False, backup=False,
                    bufsize=1, mode='r')
        for line in fi_file:

            result = line

            if marker_start in line:
                # managed block start found, start recording
                in_block = True

            else:
                if in_block:
                    if marker_end in line:
                        # end of block detected
                        in_block = False

                        # Check for multi-line '\n' terminated content as split will
                        # introduce an unwanted additional new line.
                        if content and content[-1] == '\n':
                            content = content[:-1]

                        # push new block content in file
                        for cline in content.split('\n'):
                            new_file.append(cline + '\n')

                        done = True

                    else:
                        # remove old content, but keep a trace
                        old_content += line
                        result = None
            # else: we are not in the marked block, keep saving things

            orig_file.append(line)
            if result is not None:
                new_file.append(result)
        # end for. If we are here without block management we maybe have some problems,
        # or we need to initialise the marked block

    finally:
        fi_file.close()

    if in_block:
        # unterminated block => bad, always fail
        raise CommandExecutionError(
            'Unterminated marked block. End of file reached before marker_end.'
        )

    if not done:
        if prepend_if_not_found:
            # add the markers and content at the beginning of file
            new_file.insert(0, marker_end + '\n')
            new_file.insert(0, content + '\n')
            new_file.insert(0, marker_start + '\n')
            done = True
        elif append_if_not_found:
            # Make sure we have a newline at the end of the file
            if 0 != len(new_file):
                if not new_file[-1].endswith('\n'):
                    new_file[-1] += '\n'
            # add the markers and content at the end of file
            new_file.append(marker_start + '\n')
            new_file.append(content + '\n')
            new_file.append(marker_end + '\n')
            done = True
        else:
            raise CommandExecutionError(
                'Cannot edit marked block. Markers were not found in file.'
            )

    if done:
        diff = ''.join(difflib.unified_diff(orig_file, new_file))
        has_changes = diff is not ''
        if has_changes and not dry_run:
            # changes detected
            # backup old content
            if backup is not False:
                shutil.copy2(path, '{0}{1}'.format(path, backup))

            # backup file attrs
            perms = {}
            perms['user'] = get_user(path)
            perms['group'] = get_group(path)
            perms['mode'] = __salt__['config.manage_mode'](get_mode(path))

            # write new content in the file while avoiding partial reads
            try:
                fh_ = salt.utils.atomicfile.atomic_open(path, 'w')
                for line in new_file:
                    fh_.write(line)
            finally:
                fh_.close()

            # this may have overwritten file attrs
            check_perms(path,
                    None,
                    perms['user'],
                    perms['group'],
                    perms['mode'])

        if show_changes:
            return diff

    return has_changes


def search(path,
        pattern,
        flags=0,
        bufsize=1,
        ignore_if_missing=False,
        multiline=False
        ):
    '''
    .. versionadded:: 0.17.0

    Search for occurrences of a pattern in a file

    Except for multiline, params are identical to
    :py:func:`~salt.modules.file.replace`.

    multiline
        If true, inserts 'MULTILINE' into ``flags`` and sets ``bufsize`` to
        'file'.

        .. versionadded:: 2015.8.0

    CLI Example:

    .. code-block:: bash

        salt '*' file.search /etc/crontab 'mymaintenance.sh'
    '''
    if multiline:
        flags = _add_flags(flags, 'MULTILINE')
        bufsize = 'file'

    # This function wraps file.replace on purpose in order to enforce
    # consistent usage, compatible regex's, expected behavior, *and* bugs. :)
    # Any enhancements or fixes to one should affect the other.
    return replace(path,
            pattern,
            '',
            flags=flags,
            bufsize=bufsize,
            dry_run=True,
            search_only=True,
            show_changes=False,
            ignore_if_missing=ignore_if_missing)


def patch(originalfile, patchfile, options='', dry_run=False):
    '''
    .. versionadded:: 0.10.4

    Apply a patch to a file

    Equivalent to:

    .. code-block:: bash

        patch <options> <originalfile> <patchfile>

    originalfile
        The full path to the file or directory to be patched
    patchfile
        A patch file to apply to ``originalfile``
    options
        Options to pass to patch.

    CLI Example:

    .. code-block:: bash

        salt '*' file.patch /opt/file.txt /tmp/file.txt.patch
    '''
    if dry_run:
        if __grains__['kernel'] in ('FreeBSD', 'OpenBSD'):
            dry_run_opt = ' -C'
        else:
            dry_run_opt = ' --dry-run'
    else:
        dry_run_opt = ''

    patchpath = salt.utils.which('patch')
    if not patchpath:
        raise CommandExecutionError('patch executable not found. Is the distribution\'s patch package installed?')

    cmd = '{0} {1}{2} "{3}" "{4}"'.format(
        patchpath, options, dry_run_opt, originalfile, patchfile)
    return __salt__['cmd.run_all'](cmd, python_shell=False)


def contains(path, text):
    '''
    .. deprecated:: 0.17.0
       Use :func:`search` instead.

    Return ``True`` if the file at ``path`` contains ``text``

    CLI Example:

    .. code-block:: bash

        salt '*' file.contains /etc/crontab 'mymaintenance.sh'
    '''
    path = os.path.expanduser(path)

    if not os.path.exists(path):
        return False

    stripped_text = str(text).strip()
    try:
        with salt.utils.filebuffer.BufferedReader(path) as breader:
            for chunk in breader:
                if stripped_text in chunk:
                    return True
        return False
    except (IOError, OSError):
        return False


def contains_regex(path, regex, lchar=''):
    '''
    .. deprecated:: 0.17.0
       Use :func:`search` instead.

    Return True if the given regular expression matches on any line in the text
    of a given file.

    If the lchar argument (leading char) is specified, it
    will strip `lchar` from the left side of each line before trying to match

    CLI Example:

    .. code-block:: bash

        salt '*' file.contains_regex /etc/crontab
    '''
    path = os.path.expanduser(path)

    if not os.path.exists(path):
        return False

    try:
        with salt.utils.fopen(path, 'r') as target:
            for line in target:
                if lchar:
                    line = line.lstrip(lchar)
                if re.search(regex, line):
                    return True
            return False
    except (IOError, OSError):
        return False


def contains_regex_multiline(path, regex):
    '''
    .. deprecated:: 0.17.0
       Use :func:`search` instead.

    Return True if the given regular expression matches anything in the text
    of a given file

    Traverses multiple lines at a time, via the salt BufferedReader (reads in
    chunks)

    CLI Example:

    .. code-block:: bash

        salt '*' file.contains_regex_multiline /etc/crontab '^maint'
    '''
    salt.utils.warn_until(
        'Carbon',
        "file.contains_regex_multiline(path, regex) is deprecated in favor of "
        "file.search(path, regex, multiline=True)"
    )

    search(path, regex, multiline=True)


def contains_glob(path, glob_expr):
    '''
    .. deprecated:: 0.17.0
       Use :func:`search` instead.

    Return ``True`` if the given glob matches a string in the named file

    CLI Example:

    .. code-block:: bash

        salt '*' file.contains_glob /etc/foobar '*cheese*'
    '''
    path = os.path.expanduser(path)

    if not os.path.exists(path):
        return False

    try:
        with salt.utils.filebuffer.BufferedReader(path) as breader:
            for chunk in breader:
                if fnmatch.fnmatch(chunk, glob_expr):
                    return True
            return False
    except (IOError, OSError):
        return False


def append(path, *args, **kwargs):
    '''
    .. versionadded:: 0.9.5

    Append text to the end of a file

    path
        path to file

    `*args`
        strings to append to file

    CLI Example:

    .. code-block:: bash

        salt '*' file.append /etc/motd \\
                "With all thine offerings thou shalt offer salt." \\
                "Salt is what makes things taste bad when it isn't in them."

    .. admonition:: Attention

        If you need to pass a string to append and that string contains
        an equal sign, you **must** include the argument name, args.
        For example:

        .. code-block:: bash

            salt '*' file.append /etc/motd args='cheese=spam'

            salt '*' file.append /etc/motd args="['cheese=spam','spam=cheese']"

    '''
    path = os.path.expanduser(path)

    # Largely inspired by Fabric's contrib.files.append()

    if 'args' in kwargs:
        if isinstance(kwargs['args'], list):
            args = kwargs['args']
        else:
            args = [kwargs['args']]

    # Make sure we have a newline at the end of the file. Do this in binary
    # mode so SEEK_END with nonzero offset will work.
    with salt.utils.fopen(path, 'rb+') as ofile:
        linesep = salt.utils.to_bytes(os.linesep)
        try:
            ofile.seek(-len(linesep), os.SEEK_END)
        except IOError as exc:
            if exc.errno in (errno.EINVAL, errno.ESPIPE):
                # Empty file, simply append lines at the beginning of the file
                pass
            else:
                raise
        else:
            if ofile.read(len(linesep)) != linesep:
                ofile.seek(0, os.SEEK_END)
                ofile.write(linesep)
    # Append lines in text mode
    with salt.utils.fopen(path, 'r+') as ofile:
        ofile.seek(0, os.SEEK_END)
        for line in args:
            ofile.write('{0}\n'.format(line))

    return 'Wrote {0} lines to "{1}"'.format(len(args), path)


def prepend(path, *args, **kwargs):
    '''
    .. versionadded:: 2014.7.0

    Prepend text to the beginning of a file

    path
        path to file

    `*args`
        strings to prepend to the file

    CLI Example:

    .. code-block:: bash

        salt '*' file.prepend /etc/motd \\
                "With all thine offerings thou shalt offer salt." \\
                "Salt is what makes things taste bad when it isn't in them."

    .. admonition:: Attention

        If you need to pass a string to append and that string contains
        an equal sign, you **must** include the argument name, args.
        For example:

        .. code-block:: bash

            salt '*' file.prepend /etc/motd args='cheese=spam'

            salt '*' file.prepend /etc/motd args="['cheese=spam','spam=cheese']"

    '''
    path = os.path.expanduser(path)

    if 'args' in kwargs:
        if isinstance(kwargs['args'], list):
            args = kwargs['args']
        else:
            args = [kwargs['args']]

    try:
        with salt.utils.fopen(path) as fhr:
            contents = fhr.readlines()
    except IOError:
        contents = []

    preface = []
    for line in args:
        preface.append('{0}\n'.format(line))

    with salt.utils.fopen(path, "w") as ofile:
        contents = preface + contents
        ofile.write(''.join(contents))
    return 'Prepended {0} lines to "{1}"'.format(len(args), path)


def write(path, *args, **kwargs):
    '''
    .. versionadded:: 2014.7.0

    Write text to a file, overwriting any existing contents.

    path
        path to file

    `*args`
        strings to write to the file

    CLI Example:

    .. code-block:: bash

        salt '*' file.write /etc/motd \\
                "With all thine offerings thou shalt offer salt."

    .. admonition:: Attention

        If you need to pass a string to append and that string contains
        an equal sign, you **must** include the argument name, args.
        For example:

        .. code-block:: bash

            salt '*' file.write /etc/motd args='cheese=spam'

            salt '*' file.write /etc/motd args="['cheese=spam','spam=cheese']"

    '''
    path = os.path.expanduser(path)

    if 'args' in kwargs:
        if isinstance(kwargs['args'], list):
            args = kwargs['args']
        else:
            args = [kwargs['args']]

    contents = []
    for line in args:
        contents.append('{0}\n'.format(line))
    with salt.utils.fopen(path, "w") as ofile:
        ofile.write(''.join(contents))
    return 'Wrote {0} lines to "{1}"'.format(len(contents), path)


def touch(name, atime=None, mtime=None):
    '''
    .. versionadded:: 0.9.5

    Just like the ``touch`` command, create a file if it doesn't exist or
    simply update the atime and mtime if it already does.

    atime:
        Access time in Unix epoch time
    mtime:
        Last modification in Unix epoch time

    CLI Example:

    .. code-block:: bash

        salt '*' file.touch /var/log/emptyfile
    '''
    name = os.path.expanduser(name)

    if atime and atime.isdigit():
        atime = int(atime)
    if mtime and mtime.isdigit():
        mtime = int(mtime)
    try:
        if not os.path.exists(name):
            with salt.utils.fopen(name, 'a') as fhw:
                fhw.write('')

        if not atime and not mtime:
            times = None
        elif not mtime and atime:
            times = (atime, time.time())
        elif not atime and mtime:
            times = (time.time(), mtime)
        else:
            times = (atime, mtime)
        os.utime(name, times)

    except TypeError:
        raise SaltInvocationError('atime and mtime must be integers')
    except (IOError, OSError) as exc:
        raise CommandExecutionError(exc.strerror)

    return os.path.exists(name)


def seek_read(path, size, offset):
    '''
    .. versionadded:: 2014.1.0

    Seek to a position on a file and read it

    path
        path to file

    seek
        amount to read at once

    offset
        offset to start into the file

    CLI Example:

    .. code-block:: bash

        salt '*' file.seek_read /path/to/file 4096 0
    '''
    path = os.path.expanduser(path)
    try:
        seek_fh = os.open(path, os.O_RDONLY)
        os.lseek(seek_fh, int(offset), 0)
        data = os.read(seek_fh, int(size))
    finally:
        os.close(seek_fh)
    return data


def seek_write(path, data, offset):
    '''
    .. versionadded:: 2014.1.0

    Seek to a position on a file and write to it

    path
        path to file

    data
        data to write to file

    offset
        position in file to start writing

    CLI Example:

    .. code-block:: bash

        salt '*' file.seek_write /path/to/file 'some data' 4096
    '''
    path = os.path.expanduser(path)
    try:
        seek_fh = os.open(path, os.O_WRONLY)
        os.lseek(seek_fh, int(offset), 0)
        ret = os.write(seek_fh, data)
        os.fsync(seek_fh)
    finally:
        os.close(seek_fh)
    return ret


def truncate(path, length):
    '''
    .. versionadded:: 2014.1.0

    Seek to a position on a file and delete everything after that point

    path
        path to file

    length
        offset into file to truncate

    CLI Example:

    .. code-block:: bash

        salt '*' file.truncate /path/to/file 512
    '''
    path = os.path.expanduser(path)
    with salt.utils.fopen(path, 'rb+') as seek_fh:
        seek_fh.truncate(int(length))


def link(src, path):
    '''
    .. versionadded:: 2014.1.0

    Create a hard link to a file

    CLI Example:

    .. code-block:: bash

        salt '*' file.link /path/to/file /path/to/link
    '''
    src = os.path.expanduser(src)

    if not os.path.isabs(src):
        raise SaltInvocationError('File path must be absolute.')

    try:
        os.link(src, path)
        return True
    except (OSError, IOError):
        raise CommandExecutionError('Could not create {0!r}'.format(path))
    return False


def is_link(path):
    '''
    Check if the path is a symlink

    CLI Example:

    .. code-block:: bash

       salt '*' file.is_link /path/to/link
    '''
    # This function exists because os.path.islink does not support Windows,
    # therefore a custom function will need to be called. This function
    # therefore helps API consistency by providing a single function to call for
    # both operating systems.

    return os.path.islink(os.path.expanduser(path))


def symlink(src, path):
    '''
    Create a symbolic link to a file

    CLI Example:

    .. code-block:: bash

        salt '*' file.symlink /path/to/file /path/to/link
    '''
    path = os.path.expanduser(path)

    if not os.path.isabs(path):
        raise SaltInvocationError('File path must be absolute.')

    try:
        os.symlink(src, path)
        return True
    except (OSError, IOError):
        raise CommandExecutionError('Could not create {0!r}'.format(path))
    return False


def rename(src, dst):
    '''
    Rename a file or directory

    CLI Example:

    .. code-block:: bash

        salt '*' file.rename /path/to/src /path/to/dst
    '''
    src = os.path.expanduser(src)
    dst = os.path.expanduser(dst)

    if not os.path.isabs(src):
        raise SaltInvocationError('File path must be absolute.')

    try:
        os.rename(src, dst)
        return True
    except OSError:
        raise CommandExecutionError(
            'Could not rename {0!r} to {1!r}'.format(src, dst)
        )
    return False


def copy(src, dst, recurse=False, remove_existing=False):
    '''
    Copy a file or directory from source to dst

    In order to copy a directory, the recurse flag is required, and
    will by default overwrite files in the destination with the same path,
    and retain all other existing files. (similar to cp -r on unix)

    remove_existing will remove all files in the target directory,
    and then copy files from the source.

    CLI Example:

    .. code-block:: bash

        salt '*' file.copy /path/to/src /path/to/dst
        salt '*' file.copy /path/to/src_dir /path/to/dst_dir recurse=True
        salt '*' file.copy /path/to/src_dir /path/to/dst_dir recurse=True remove_existing=True

    '''
    src = os.path.expanduser(src)
    dst = os.path.expanduser(dst)

    if not os.path.isabs(src):
        raise SaltInvocationError('File path must be absolute.')

    if not salt.utils.is_windows():
        pre_user = get_user(src)
        pre_group = get_group(src)
        pre_mode = __salt__['config.manage_mode'](get_mode(src))

    try:
        if (os.path.exists(dst) and os.path.isdir(dst)) or os.path.isdir(src):
            if not recurse:
                raise SaltInvocationError(
                    "Cannot copy overwriting a directory without recurse flag set to true!")
            if remove_existing:
                if os.path.exists(dst):
                    shutil.rmtree(dst)
                shutil.copytree(src, dst)
            else:
                salt.utils.files.recursive_copy(src, dst)
        else:
            shutil.copyfile(src, dst)
    except OSError:
        raise CommandExecutionError(
            'Could not copy {0!r} to {1!r}'.format(src, dst)
        )

    if not salt.utils.is_windows():
        check_perms(dst, None, pre_user, pre_group, pre_mode)
    return True


def lstat(path):
    '''
    .. versionadded:: 2014.1.0

    Returns the lstat attributes for the given file or dir. Does not support
    symbolic links.

    CLI Example:

    .. code-block:: bash

        salt '*' file.lstat /path/to/file
    '''
    path = os.path.expanduser(path)

    if not os.path.isabs(path):
        raise SaltInvocationError('Path to file must be absolute.')

    try:
        lst = os.lstat(path)
        return dict((key, getattr(lst, key)) for key in ('st_atime', 'st_ctime',
            'st_gid', 'st_mode', 'st_mtime', 'st_nlink', 'st_size', 'st_uid'))
    except Exception:
        return {}


def access(path, mode):
    '''
    .. versionadded:: 2014.1.0

    Test whether the Salt process has the specified access to the file. One of
    the following modes must be specified:

    .. code-block::text

        f: Test the existence of the path
        r: Test the readability of the path
        w: Test the writability of the path
        x: Test whether the path can be executed

    CLI Example:

    .. code-block:: bash

        salt '*' file.access /path/to/file f
        salt '*' file.access /path/to/file x
    '''
    path = os.path.expanduser(path)

    if not os.path.isabs(path):
        raise SaltInvocationError('Path to link must be absolute.')

    modes = {'f': os.F_OK,
             'r': os.R_OK,
             'w': os.W_OK,
             'x': os.X_OK}

    if mode in modes:
        return os.access(path, modes[mode])
    elif mode in six.itervalues(modes):
        return os.access(path, mode)
    else:
        raise SaltInvocationError('Invalid mode specified.')


def readlink(path, canonicalize=False):
    '''
    .. versionadded:: 2014.1.0

    Return the path that a symlink points to
    If canonicalize is set to True, then it return the final target

    CLI Example:

    .. code-block:: bash

        salt '*' file.readlink /path/to/link
    '''
    path = os.path.expanduser(path)

    if not os.path.isabs(path):
        raise SaltInvocationError('Path to link must be absolute.')

    if not os.path.islink(path):
        raise SaltInvocationError('A valid link was not specified.')

    if canonicalize:
        return os.path.realpath(path)
    else:
        return os.readlink(path)


def readdir(path):
    '''
    .. versionadded:: 2014.1.0

    Return a list containing the contents of a directory

    CLI Example:

    .. code-block:: bash

        salt '*' file.readdir /path/to/dir/
    '''
    path = os.path.expanduser(path)

    if not os.path.isabs(path):
        raise SaltInvocationError('Dir path must be absolute.')

    if not os.path.isdir(path):
        raise SaltInvocationError('A valid directory was not specified.')

    dirents = ['.', '..']
    dirents.extend(os.listdir(path))
    return dirents


def statvfs(path):
    '''
    .. versionadded:: 2014.1.0

    Perform a statvfs call against the filesystem that the file resides on

    CLI Example:

    .. code-block:: bash

        salt '*' file.statvfs /path/to/file
    '''
    path = os.path.expanduser(path)

    if not os.path.isabs(path):
        raise SaltInvocationError('File path must be absolute.')

    try:
        stv = os.statvfs(path)
        return dict((key, getattr(stv, key)) for key in ('f_bavail', 'f_bfree',
            'f_blocks', 'f_bsize', 'f_favail', 'f_ffree', 'f_files', 'f_flag',
            'f_frsize', 'f_namemax'))
    except (OSError, IOError):
        raise CommandExecutionError('Could not statvfs {0!r}'.format(path))
    return False


def stats(path, hash_type=None, follow_symlinks=True):
    '''
    Return a dict containing the stats for a given file

    CLI Example:

    .. code-block:: bash

        salt '*' file.stats /etc/passwd
    '''
    path = os.path.expanduser(path)

    ret = {}
    if not os.path.exists(path):
        try:
            # Broken symlinks will return False for os.path.exists(), but still
            # have a uid and gid
            pstat = os.lstat(path)
        except OSError:
            # Not a broken symlink, just a nonexistent path
            return ret
    else:
        if follow_symlinks:
            pstat = os.stat(path)
        else:
            pstat = os.lstat(path)
    ret['inode'] = pstat.st_ino
    ret['uid'] = pstat.st_uid
    ret['gid'] = pstat.st_gid
    ret['group'] = gid_to_group(pstat.st_gid)
    ret['user'] = uid_to_user(pstat.st_uid)
    ret['atime'] = pstat.st_atime
    ret['mtime'] = pstat.st_mtime
    ret['ctime'] = pstat.st_ctime
    ret['size'] = pstat.st_size
    ret['mode'] = str(oct(stat.S_IMODE(pstat.st_mode)))
    if hash_type:
        ret['sum'] = get_hash(path, hash_type)
    ret['type'] = 'file'
    if stat.S_ISDIR(pstat.st_mode):
        ret['type'] = 'dir'
    if stat.S_ISCHR(pstat.st_mode):
        ret['type'] = 'char'
    if stat.S_ISBLK(pstat.st_mode):
        ret['type'] = 'block'
    if stat.S_ISREG(pstat.st_mode):
        ret['type'] = 'file'
    if stat.S_ISLNK(pstat.st_mode):
        ret['type'] = 'link'
    if stat.S_ISFIFO(pstat.st_mode):
        ret['type'] = 'pipe'
    if stat.S_ISSOCK(pstat.st_mode):
        ret['type'] = 'socket'
    ret['target'] = os.path.realpath(path)
    return ret


def rmdir(path):
    '''
    .. versionadded:: 2014.1.0

    Remove the specified directory. Fails if a directory is not empty.

    CLI Example:

    .. code-block:: bash

        salt '*' file.rmdir /tmp/foo/
    '''
    path = os.path.expanduser(path)

    if not os.path.isabs(path):
        raise SaltInvocationError('File path must be absolute.')

    if not os.path.isdir(path):
        raise SaltInvocationError('A valid directory was not specified.')

    try:
        os.rmdir(path)
        return True
    except OSError as exc:
        return exc.strerror


def remove(path):
    '''
    Remove the named file

    CLI Example:

    .. code-block:: bash

        salt '*' file.remove /tmp/foo
    '''
    path = os.path.expanduser(path)

    if not os.path.isabs(path):
        raise SaltInvocationError('File path must be absolute: {0}'.format(path))

    try:
        if os.path.isfile(path) or os.path.islink(path):
            os.remove(path)
            return True
        elif os.path.isdir(path):
            shutil.rmtree(path)
            return True
    except (OSError, IOError) as exc:
        raise CommandExecutionError(
            'Could not remove {0!r}: {1}'.format(path, exc)
        )
    return False


def directory_exists(path):
    '''
    Tests to see if path is a valid directory.  Returns True/False.

    CLI Example:

    .. code-block:: bash

        salt '*' file.directory_exists /etc

    '''
    return os.path.isdir(os.path.expanduser(path))


def file_exists(path):
    '''
    Tests to see if path is a valid file.  Returns True/False.

    CLI Example:

    .. code-block:: bash

        salt '*' file.file_exists /etc/passwd

    '''
    return os.path.isfile(os.path.expanduser(path))


def path_exists_glob(path):
    '''
    Tests to see if path after expansion is a valid path (file or directory).
    Expansion allows usage of ? * and character ranges []. Tilde expansion
    is not supported. Returns True/False.

    .. versionadded:: Hellium

    CLI Example:

    .. code-block:: bash

        salt '*' file.path_exists_glob /etc/pam*/pass*

    '''
    return True if glob.glob(os.path.expanduser(path)) else False


def restorecon(path, recursive=False):
    '''
    Reset the SELinux context on a given path

    CLI Example:

    .. code-block:: bash

         salt '*' file.restorecon /home/user/.ssh/authorized_keys
    '''
    if recursive:
        cmd = 'restorecon -FR {0}'.format(path)
    else:
        cmd = 'restorecon -F {0}'.format(path)
    return not __salt__['cmd.retcode'](cmd, python_shell=False)


def get_selinux_context(path):
    '''
    Get an SELinux context from a given path

    CLI Example:

    .. code-block:: bash

        salt '*' file.get_selinux_context /etc/hosts
    '''
    out = __salt__['cmd.run']('ls -Z {0}'.format(path), python_shell=False)

    try:
        ret = re.search(r'\w+:\w+:\w+:\w+', out).group(0)
    except AttributeError:
        ret = 'No selinux context information is available for {0}'.format(path)

    return ret


def set_selinux_context(path,
                        user=None,
                        role=None,
                        type=None,    # pylint: disable=W0622
                        range=None):  # pylint: disable=W0622
    '''
    Set a specific SELinux label on a given path

    CLI Example:

    .. code-block:: bash

        salt '*' file.set_selinux_context path <role> <type> <range>
    '''
    if not any((user, role, type, range)):
        return False

    cmd = 'chcon '
    if user:
        cmd += '-u {0} '.format(user)
    if role:
        cmd += '-r {0} '.format(role)
    if type:
        cmd += '-t {0} '.format(type)
    if range:
        cmd += '-l {0} '.format(range)

    cmd += path
    ret = not __salt__['cmd.retcode'](cmd, python_shell=False)
    if ret:
        return get_selinux_context(path)
    else:
        return ret


def source_list(source, source_hash, saltenv):
    '''
    Check the source list and return the source to use

    CLI Example:

    .. code-block:: bash

        salt '*' file.source_list salt://http/httpd.conf '{hash_type: 'md5', 'hsum': <md5sum>}' base
    '''
    # get the master file list
    if isinstance(source, list):
        mfiles = [(f, saltenv) for f in __salt__['cp.list_master'](saltenv)]
        mdirs = [(d, saltenv) for d in __salt__['cp.list_master_dirs'](saltenv)]
        for single in source:
            if isinstance(single, dict):
                single = next(iter(single))

            path, senv = salt.utils.url.parse(single)
            if senv:
                mfiles += [(f, senv) for f in __salt__['cp.list_master'](senv)]
                mdirs += [(d, senv) for d in __salt__['cp.list_master_dirs'](senv)]

        ret = None
        for single in source:
            if isinstance(single, dict):
                # check the proto, if it is http or ftp then download the file
                # to check, if it is salt then check the master list
                if len(single) != 1:
                    continue
                single_src = next(iter(single))
                single_hash = single[single_src] if single[single_src] else source_hash
                proto = _urlparse(single_src).scheme
                if proto == 'salt':
                    path, senv = salt.utils.url.parse(single_src)
                    if not senv:
                        senv = saltenv
                    if (path, saltenv) in mfiles or (path, saltenv) in mdirs:
                        ret = (single_src, single_hash)
                        break
                elif proto.startswith('http') or proto == 'ftp':
                    dest = salt.utils.mkstemp()
                    fn_ = __salt__['cp.get_url'](single_src, dest)
                    os.remove(fn_)
                    if fn_:
                        ret = (single_src, single_hash)
                        break
            elif isinstance(single, six.string_types):
                path, senv = salt.utils.url.parse(single)
                if not senv:
                    senv = saltenv
                if (path, senv) in mfiles or (path, senv) in mdirs:
                    ret = (single, source_hash)
                    break
        if ret is None:
            # None of the list items matched
            raise CommandExecutionError(
                'none of the specified sources were found'
            )
        else:
            return ret
    else:
        return source, source_hash


def get_managed(
        name,
        template,
        source,
        source_hash,
        user,
        group,
        mode,
        saltenv,
        context,
        defaults,
        **kwargs):
    '''
    Return the managed file data for file.managed

    name
        location where the file lives on the server

    template
        template format

    source
        managed source file

    source_hash
        hash of the source file

    user
        user owner

    group
        group owner

    mode
        file mode

    context
        variables to add to the environment

    default
        default values of for context_dict


    CLI Example:

    .. code-block:: bash

        salt '*' file.get_managed /etc/httpd/conf.d/httpd.conf jinja salt://http/httpd.conf '{hash_type: 'md5', 'hsum': <md5sum>}' root root '755' base None None
    '''
    # Copy the file to the minion and templatize it
    sfn = ''
    source_sum = {}
    # if we have a source defined, lets figure out what the hash is
    if source:
        urlparsed_source = _urlparse(source)
        if urlparsed_source.scheme == 'salt':
            source_sum = __salt__['cp.hash_file'](source, saltenv)
            if not source_sum:
                return '', {}, 'Source file {0} not found'.format(source)
        # if its a local file
        elif urlparsed_source.scheme == 'file':
            file_sum = get_hash(urlparsed_source.path, form='sha256')
            source_sum = {'hsum': file_sum, 'hash_type': 'sha256'}
        elif source.startswith('/'):
            file_sum = get_hash(source, form='sha256')
            source_sum = {'hsum': file_sum, 'hash_type': 'sha256'}
        elif source_hash:
            protos = ('salt', 'http', 'https', 'ftp', 'swift', 's3')
            if _urlparse(source_hash).scheme in protos:
                # The source_hash is a file on a server
                hash_fn = __salt__['cp.cache_file'](source_hash, saltenv)
                if not hash_fn:
                    return '', {}, 'Source hash file {0} not found'.format(
                        source_hash)
                source_sum = extract_hash(hash_fn, '', name)
                if source_sum is None:
                    return '', {}, ('Source hash file {0} contains an invalid '
                        'hash format, it must be in the format <hash type>=<hash>.'
                        ).format(source_hash)

            else:
                # The source_hash is a hash string
                comps = source_hash.split('=')
                if len(comps) < 2:
                    return '', {}, ('Source hash file {0} contains an '
                                    'invalid hash format, it must be in '
                                    'the format <hash type>=<hash>'
                                    ).format(source_hash)
                source_sum['hsum'] = comps[1].strip()
                source_sum['hash_type'] = comps[0].strip()
        else:
            return '', {}, ('Unable to determine upstream hash of'
                            ' source file {0}').format(source)

    # if the file is a template we need to actually template the file to get
    # a checksum, but we can cache the template itself, but only if there is
    # a template source (it could be a templated contents)
    if template and source:
        # check if we have the template cached
        template_dest = __salt__['cp.is_cached'](source, saltenv)
        if template_dest and source_hash:
            comps = source_hash.split('=')
            cached_template_sum = get_hash(template_dest, form=source_sum['hash_type'])
            if cached_template_sum == source_sum['hsum']:
                sfn = template_dest
        # if we didn't have the template file, lets get it
        if not sfn:
            sfn = __salt__['cp.cache_file'](source, saltenv)

        # exists doesn't play nice with sfn as bool
        # but if cache failed, sfn == False
        if not sfn or not os.path.exists(sfn):
            return sfn, {}, 'Source file {0!r} not found'.format(source)
        if sfn == name:
            raise SaltInvocationError(
                'Source file cannot be the same as destination'
            )
        if template in salt.utils.templates.TEMPLATE_REGISTRY:
            context_dict = defaults if defaults else {}
            if context:
                context_dict.update(context)
            data = salt.utils.templates.TEMPLATE_REGISTRY[template](
                sfn,
                name=name,
                source=source,
                user=user,
                group=group,
                mode=mode,
                saltenv=saltenv,
                context=context_dict,
                salt=__salt__,
                pillar=__pillar__,
                grains=__grains__,
                opts=__opts__,
                **kwargs)
        else:
            return sfn, {}, ('Specified template format {0} is not supported'
                             ).format(template)

        if data['result']:
            sfn = data['data']
            hsum = get_hash(sfn)
            source_sum = {'hash_type': 'sha256',
                          'hsum': hsum}
        else:
            __clean_tmp(sfn)
            return sfn, {}, data['data']

    return sfn, source_sum, ''


def extract_hash(hash_fn, hash_type='sha256', file_name=''):
    '''
    This routine is called from the :mod:`file.managed
    <salt.states.file.managed>` state to pull a hash from a remote file.
    Regular expressions are used line by line on the ``source_hash`` file, to
    find a potential candidate of the indicated hash type.  This avoids many
    problems of arbitrary file lay out rules. It specifically permits pulling
    hash codes from debian ``*.dsc`` files.

    For example:

    .. code-block:: yaml

        openerp_7.0-latest-1.tar.gz:
          file.managed:
            - name: /tmp/openerp_7.0-20121227-075624-1_all.deb
            - source: http://nightly.openerp.com/7.0/nightly/deb/openerp_7.0-20121227-075624-1.tar.gz
            - source_hash: http://nightly.openerp.com/7.0/nightly/deb/openerp_7.0-20121227-075624-1.dsc

    CLI Example:

    .. code-block:: bash

        salt '*' file.extract_hash /etc/foo sha512 /path/to/hash/file
    '''
    source_sum = None
    partial_id = False
    name_sought = os.path.basename(file_name)
    log.debug('modules.file.py - extract_hash(): Extracting hash for file '
              'named: {0}'.format(name_sought))
    with salt.utils.fopen(hash_fn, 'r') as hash_fn_fopen:
        for hash_variant in HASHES:
            if hash_type == '' or hash_type == hash_variant[0]:
                log.debug('modules.file.py - extract_hash(): Will use regex to get'
                    ' a purely hexadecimal number of length ({0}), presumably hash'
                    ' type : {1}'.format(hash_variant[1], hash_variant[0]))
                hash_fn_fopen.seek(0)
                for line in hash_fn_fopen.read().splitlines():
                    hash_array = re.findall(r'(?i)(?<![a-z0-9])[a-f0-9]{' + str(hash_variant[1]) + '}(?![a-z0-9])', line)
                    log.debug('modules.file.py - extract_hash(): From "line": {0} '
                              'got : {1}'.format(line, hash_array))
                    if hash_array:
                        if not partial_id:
                            source_sum = {'hsum': hash_array[0], 'hash_type': hash_variant[0]}
                            partial_id = True

                        log.debug('modules.file.py - extract_hash(): Found: {0} '
                                  '-- {1}'.format(source_sum['hash_type'],
                                                  source_sum['hsum']))

                        if re.search(name_sought, line):
                            source_sum = {'hsum': hash_array[0], 'hash_type': hash_variant[0]}
                            log.debug('modules.file.py - extract_hash: For {0} -- '
                                      'returning the {1} hash "{2}".'.format(
                                          name_sought,
                                          source_sum['hash_type'],
                                          source_sum['hsum']))
                            return source_sum

    if partial_id:
        log.debug('modules.file.py - extract_hash: Returning the partially '
                  'identified {0} hash "{1}".'.format(
                       source_sum['hash_type'], source_sum['hsum']))
    else:
        log.debug('modules.file.py - extract_hash: Returning None.')
    return source_sum


def check_perms(name, ret, user, group, mode, follow_symlinks=False):
    '''
    Check the permissions on files and chown if needed

    CLI Example:

    .. code-block:: bash

        salt '*' file.check_perms /etc/sudoers '{}' root root 400

    .. versionchanged:: 2014.1.3
        ``follow_symlinks`` option added
    '''
    name = os.path.expanduser(name)

    if not ret:
        ret = {'name': name,
               'changes': {},
               'comment': [],
               'result': True}
        orig_comment = ''
    else:
        orig_comment = ret['comment']
        ret['comment'] = []

    # Check permissions
    perms = {}
    cur = stats(name, follow_symlinks=follow_symlinks)
    if not cur:
        raise CommandExecutionError('{0} does not exist'.format(name))
    perms['luser'] = cur['user']
    perms['lgroup'] = cur['group']
    perms['lmode'] = __salt__['config.manage_mode'](cur['mode'])

    # Mode changes if needed
    if mode is not None:
        # File is a symlink, ignore the mode setting
        # if follow_symlinks is False
        if os.path.islink(name) and not follow_symlinks:
            pass
        else:
            mode = __salt__['config.manage_mode'](mode)
            if mode != perms['lmode']:
                if __opts__['test'] is True:
                    ret['changes']['mode'] = mode
                else:
                    set_mode(name, mode)
                    if mode != __salt__['config.manage_mode'](get_mode(name)):
                        ret['result'] = False
                        ret['comment'].append(
                            'Failed to change mode to {0}'.format(mode)
                        )
                    else:
                        ret['changes']['mode'] = mode
    # user/group changes if needed, then check if it worked
    if user:
        if isinstance(user, int):
            user = uid_to_user(user)
        if user != perms['luser']:
            perms['cuser'] = user
    if group:
        if isinstance(group, int):
            group = gid_to_group(group)
        if group != perms['lgroup']:
            perms['cgroup'] = group
    if 'cuser' in perms or 'cgroup' in perms:
        if not __opts__['test']:
            if os.path.islink(name) and not follow_symlinks:
                chown_func = lchown
            else:
                chown_func = chown
            if user is None:
                user = perms['luser']
            if group is None:
                group = perms['lgroup']
            try:
                chown_func(name, user, group)
            except OSError:
                ret['result'] = False

    if user:
        if isinstance(user, int):
            user = uid_to_user(user)
        if user != get_user(name, follow_symlinks=follow_symlinks) and user != '':
            if __opts__['test'] is True:
                ret['changes']['user'] = user
            else:
                ret['result'] = False
                ret['comment'].append('Failed to change user to {0}'
                                      .format(user))
        elif 'cuser' in perms and user != '':
            ret['changes']['user'] = user
    if group:
        if isinstance(group, int):
            group = gid_to_group(group)
        if group != get_group(name, follow_symlinks=follow_symlinks) and user != '':
            if __opts__['test'] is True:
                ret['changes']['group'] = group
            else:
                ret['result'] = False
                ret['comment'].append('Failed to change group to {0}'
                                      .format(group))
        elif 'cgroup' in perms and user != '':
            ret['changes']['group'] = group

    if isinstance(orig_comment, six.string_types):
        if orig_comment:
            ret['comment'].insert(0, orig_comment)
        ret['comment'] = '; '.join(ret['comment'])
    if __opts__['test'] is True and ret['changes']:
        ret['result'] = None
    return ret, perms


def check_managed(
        name,
        source,
        source_hash,
        user,
        group,
        mode,
        template,
        context,
        defaults,
        saltenv,
        contents=None,
        **kwargs):
    '''
    Check to see what changes need to be made for a file

    CLI Example:

    .. code-block:: bash

        salt '*' file.check_managed /etc/httpd/conf.d/httpd.conf salt://http/httpd.conf '{hash_type: 'md5', 'hsum': <md5sum>}' root, root, '755' jinja True None None base
    '''
    # If the source is a list then find which file exists
    source, source_hash = source_list(source,           # pylint: disable=W0633
                                      source_hash,
                                      saltenv)

    sfn = ''
    source_sum = None

    if contents is None:
        # Gather the source file from the server
        sfn, source_sum, comments = get_managed(
            name,
            template,
            source,
            source_hash,
            user,
            group,
            mode,
            saltenv,
            context,
            defaults,
            **kwargs)
        if comments:
            __clean_tmp(sfn)
            return False, comments
    changes = check_file_meta(name, sfn, source, source_sum, user,
                              group, mode, saltenv, contents)
    __clean_tmp(sfn)
    if changes:
        log.info(changes)
        comments = ['The following values are set to be changed:\n']
        comments.extend('{0}: {1}\n'.format(key, val)
                        for key, val in six.iteritems(changes))
        return None, ''.join(comments)
    return True, 'The file {0} is in the correct state'.format(name)


def check_managed_changes(
        name,
        source,
        source_hash,
        user,
        group,
        mode,
        template,
        context,
        defaults,
        saltenv,
        contents=None,
        **kwargs):
    '''
    Return a dictionary of what changes need to be made for a file

    CLI Example:

    .. code-block:: bash

        salt '*' file.check_managed_changes /etc/httpd/conf.d/httpd.conf salt://http/httpd.conf '{hash_type: 'md5', 'hsum': <md5sum>}' root, root, '755' jinja True None None base
    '''
    # If the source is a list then find which file exists
    source, source_hash = source_list(source,           # pylint: disable=W0633
                                      source_hash,
                                      saltenv)

    sfn = ''
    source_sum = None

    if contents is None:
        # Gather the source file from the server
        sfn, source_sum, comments = get_managed(
            name,
            template,
            source,
            source_hash,
            user,
            group,
            mode,
            saltenv,
            context,
            defaults,
            **kwargs)
        if comments:
            __clean_tmp(sfn)
            return False, comments
    changes = check_file_meta(name, sfn, source, source_sum, user,
                              group, mode, saltenv, contents)
    __clean_tmp(sfn)
    return changes


def check_file_meta(
        name,
        sfn,
        source,
        source_sum,
        user,
        group,
        mode,
        saltenv,
        contents=None):
    '''
    Check for the changes in the file metadata.

    CLI Example:

    .. code-block:: bash

        salt '*' file.check_file_meta /etc/httpd/conf.d/httpd.conf salt://http/httpd.conf '{hash_type: 'md5', 'hsum': <md5sum>}' root, root, '755' base

    .. note::

        Supported hash types include sha512, sha384, sha256, sha224, sha1, and
        md5.

    name
        Path to file destination

    sfn
        Template-processed source file contents

    source
        URL to file source

    source_sum
        File checksum information as a dictionary

        .. code-block:: yaml

            {hash_type: md5, hsum: <md5sum>}

    user
        Destination file user owner

    group
        Destination file group owner

    mode
        Destination file permissions mode

    saltenv
        Salt environment used to resolve source files

    contents
        File contents
    '''
    changes = {}
    if not source_sum:
        source_sum = dict()
    lstats = stats(name, hash_type=source_sum.get('hash_type', None), follow_symlinks=False)
    if not lstats:
        changes['newfile'] = name
        return changes
    if 'hsum' in source_sum:
        if source_sum['hsum'] != lstats['sum']:
            if not sfn and source:
                sfn = __salt__['cp.cache_file'](source, saltenv)
            if sfn:
                if __salt__['config.option']('obfuscate_templates'):
                    changes['diff'] = '<Obfuscated Template>'
                else:
                    # Check to see if the files are bins
                    bdiff = _binary_replace(name, sfn)
                    if bdiff:
                        changes['diff'] = bdiff
                    else:
                        with contextlib.nested(
                                salt.utils.fopen(sfn, 'r'),
                                salt.utils.fopen(name, 'r')) as (src, name_):
                            slines = src.readlines()
                            nlines = name_.readlines()
                        changes['diff'] = \
                            ''.join(difflib.unified_diff(nlines, slines))
            else:
                changes['sum'] = 'Checksum differs'

    if contents is not None:
        # Write a tempfile with the static contents
        tmp = salt.utils.mkstemp(text=True)
        with salt.utils.fopen(tmp, 'wb') as tmp_:
            tmp_.write(str(contents))
        # Compare the static contents with the named file
        with contextlib.nested(
                salt.utils.fopen(tmp, 'r'),
                salt.utils.fopen(name, 'r')) as (src, name_):
            slines = src.readlines()
            nlines = name_.readlines()
        if ''.join(nlines) != ''.join(slines):
            if __salt__['config.option']('obfuscate_templates'):
                changes['diff'] = '<Obfuscated Template>'
            else:
                if salt.utils.istextfile(name):
                    changes['diff'] = \
                        ''.join(difflib.unified_diff(nlines, slines))
                else:
                    changes['diff'] = 'Replace binary file with text file'

    if user is not None and user != lstats['user']:
        changes['user'] = user
    if group is not None and group != lstats['group']:
        changes['group'] = group
    # Normalize the file mode
    smode = __salt__['config.manage_mode'](lstats['mode'])
    mode = __salt__['config.manage_mode'](mode)
    if mode is not None and mode != smode:
        changes['mode'] = mode
    return changes


def get_diff(
        minionfile,
        masterfile,
        env=None,
        saltenv='base'):
    '''
    Return unified diff of file compared to file on master

    CLI Example:

    .. code-block:: bash

        salt '*' file.get_diff /home/fred/.vimrc salt://users/fred/.vimrc
    '''
    minionfile = os.path.expanduser(minionfile)

    ret = ''

    if isinstance(env, six.string_types):
        salt.utils.warn_until(
            'Boron',
            'Passing a salt environment should be done using \'saltenv\' not '
            '\'env\'. This functionality will be removed in Salt Boron.'
        )
        # Backwards compatibility
        saltenv = env

    if not os.path.exists(minionfile):
        ret = 'File {0} does not exist on the minion'.format(minionfile)
        return ret

    sfn = __salt__['cp.cache_file'](masterfile, saltenv)
    if sfn:
        with contextlib.nested(salt.utils.fopen(sfn, 'r'),
                               salt.utils.fopen(minionfile, 'r')) \
                as (src, name_):
            slines = src.readlines()
            nlines = name_.readlines()
        if ''.join(nlines) != ''.join(slines):
            bdiff = _binary_replace(minionfile, sfn)
            if bdiff:
                ret += bdiff
            else:
                ret += ''.join(difflib.unified_diff(nlines, slines,
                                                    minionfile, masterfile))
    else:
        ret = 'Failed to copy file from master'

    return ret


def manage_file(name,
                sfn,
                ret,
                source,
                source_sum,
                user,
                group,
                mode,
                saltenv,
                backup,
                makedirs=False,
                template=None,   # pylint: disable=W0613
                show_diff=True,
                contents=None,
                dir_mode=None,
                follow_symlinks=True):
    '''
    Checks the destination against what was retrieved with get_managed and
    makes the appropriate modifications (if necessary).

    name
        location to place the file

    sfn
        location of cached file on the minion

        This is the path to the file stored on the minion. This file is placed on the minion
        using cp.cache_file.  If the hash sum of that file matches the source_sum, we do not
        transfer the file to the minion again.

        This file is then grabbed and if it has template set, it renders the file to be placed
        into the correct place on the system using salt.files.utils.copyfile()

    ret
        The initial state return data structure. Pass in ``None`` to use the default structure.

    source
        file reference on the master

    source_hash
        sum hash for source

    user
        user owner

    group
        group owner

    backup
        backup_mode

    makedirs
        make directories if they do not exist

    template
        format of templating

    show_diff
        Include diff in state return

    contents:
        contents to be placed in the file

    dir_mode
        mode for directories created with makedirs

    CLI Example:

    .. code-block:: bash

        salt '*' file.manage_file /etc/httpd/conf.d/httpd.conf '' '{}' salt://http/httpd.conf '{hash_type: 'md5', 'hsum': <md5sum>}' root root '755' base ''

    .. versionchanged:: 2014.7.0
        ``follow_symlinks`` option added

    '''
    name = os.path.expanduser(name)

    if not ret:
        ret = {'name': name,
               'changes': {},
               'comment': '',
               'result': True}

    # Check changes if the target file exists
    if os.path.isfile(name) or os.path.islink(name):
        if os.path.islink(name) and follow_symlinks:
            real_name = os.path.realpath(name)
        else:
            real_name = name

        # Only test the checksums on files with managed contents
        if source and not (not follow_symlinks and os.path.islink(real_name)):
            name_sum = get_hash(real_name, source_sum['hash_type'])
        else:
            name_sum = None

        # Check if file needs to be replaced
        if source and (source_sum['hsum'] != name_sum or name_sum is None):
            if not sfn:
                sfn = __salt__['cp.cache_file'](source, saltenv)
            if not sfn:
                return _error(
                    ret, 'Source file {0!r} not found'.format(source))
            # If the downloaded file came from a non salt server or local source
            #  verify that it matches the intended sum value
            if _urlparse(source).scheme not in ('salt', ''):
                dl_sum = get_hash(sfn, source_sum['hash_type'])
                if dl_sum != source_sum['hsum']:
                    ret['comment'] = ('File sum set for file {0} of {1} does '
                                      'not match real sum of {2}'
                                      ).format(name,
                                               source_sum['hsum'],
                                               dl_sum)
                    ret['result'] = False
                    return ret

            # Print a diff equivalent to diff -u old new
            if __salt__['config.option']('obfuscate_templates'):
                ret['changes']['diff'] = '<Obfuscated Template>'
            elif not show_diff:
                ret['changes']['diff'] = '<show_diff=False>'
            else:
                # Check to see if the files are bins
                bdiff = _binary_replace(real_name, sfn)
                if bdiff:
                    ret['changes']['diff'] = bdiff
                else:
                    with contextlib.nested(
                            salt.utils.fopen(sfn, 'r'),
                            salt.utils.fopen(real_name, 'r')) as (src, name_):
                        slines = src.readlines()
                        nlines = name_.readlines()

                    sndiff = ''.join(difflib.unified_diff(nlines, slines))
                    if sndiff:
                        ret['changes']['diff'] = sndiff

            # Pre requisites are met, and the file needs to be replaced, do it
            try:
                salt.utils.files.copyfile(sfn,
                                    real_name,
                                    __salt__['config.backup_mode'](backup),
                                    __opts__['cachedir'])
            except IOError as io_error:
                __clean_tmp(sfn)
                return _error(
                    ret, 'Failed to commit change: {0}'.format(io_error))

        if contents is not None:
            # Write the static contents to a temporary file
            tmp = salt.utils.mkstemp(text=True)
            if salt.utils.is_windows():
                contents = os.linesep.join(contents.splitlines())
            with salt.utils.fopen(tmp, 'w') as tmp_:
                tmp_.write(str(contents))

            # Compare contents of files to know if we need to replace
            with contextlib.nested(
                    salt.utils.fopen(tmp, 'r'),
                    salt.utils.fopen(real_name, 'r')) as (src, name_):
                slines = src.readlines()
                nlines = name_.readlines()
                different = ''.join(slines) != ''.join(nlines)

            if different:
                if __salt__['config.option']('obfuscate_templates'):
                    ret['changes']['diff'] = '<Obfuscated Template>'
                elif not show_diff:
                    ret['changes']['diff'] = '<show_diff=False>'
                else:
                    if salt.utils.istextfile(real_name):
                        ret['changes']['diff'] = \
                            ''.join(difflib.unified_diff(nlines, slines))
                    else:
                        ret['changes']['diff'] = \
                            'Replace binary file with text file'

                # Pre requisites are met, the file needs to be replaced, do it
                try:
                    salt.utils.files.copyfile(tmp,
                                        real_name,
                                        __salt__['config.backup_mode'](backup),
                                        __opts__['cachedir'])
                except IOError as io_error:
                    __clean_tmp(tmp)
                    return _error(
                        ret, 'Failed to commit change: {0}'.format(io_error))
            __clean_tmp(tmp)

        # check for changing symlink to regular file here
        if os.path.islink(name) and not follow_symlinks:
            if not sfn:
                sfn = __salt__['cp.cache_file'](source, saltenv)
            if not sfn:
                return _error(
                    ret, 'Source file {0!r} not found'.format(source))
            # If the downloaded file came from a non salt server source verify
            # that it matches the intended sum value
            if _urlparse(source).scheme != 'salt':
                dl_sum = get_hash(sfn, source_sum['hash_type'])
                if dl_sum != source_sum['hsum']:
                    ret['comment'] = ('File sum set for file {0} of {1} does '
                                      'not match real sum of {2}'
                                      ).format(name,
                                               source_sum['hsum'],
                                               dl_sum)
                    ret['result'] = False
                    return ret

            try:
                salt.utils.files.copyfile(sfn,
                                    name,
                                    __salt__['config.backup_mode'](backup),
                                    __opts__['cachedir'])
            except IOError as io_error:
                __clean_tmp(sfn)
                return _error(
                    ret, 'Failed to commit change: {0}'.format(io_error))

            ret['changes']['diff'] = \
                'Replace symbolic link with regular file'

        ret, _ = check_perms(name, ret, user, group, mode, follow_symlinks)

        if ret['changes']:
            ret['comment'] = 'File {0} updated'.format(name)

        elif not ret['changes'] and ret['result']:
            ret['comment'] = u'File {0} is in the correct state'.format(name)
        if sfn:
            __clean_tmp(sfn)
        return ret
    else:  # target file does not exist
        contain_dir = os.path.dirname(name)

        def _set_mode_and_make_dirs(name, dir_mode, mode, user, group):
            # check for existence of windows drive letter
            if salt.utils.is_windows():
                drive, _ = os.path.splitdrive(name)
                if drive and not os.path.exists(drive):
                    __clean_tmp(sfn)
                    return _error(ret,
                                  '{0} drive not present'.format(drive))
            if dir_mode is None and mode is not None:
                # Add execute bit to each nonzero digit in the mode, if
                # dir_mode was not specified. Otherwise, any
                # directories created with makedirs_() below can't be
                # listed via a shell.
                mode_list = [x for x in str(mode)][-3:]
                for idx in range(len(mode_list)):
                    if mode_list[idx] != '0':
                        mode_list[idx] = str(int(mode_list[idx]) | 1)
                dir_mode = ''.join(mode_list)
            makedirs_(name, user=user,
                      group=group, mode=dir_mode)

        if source:
            # It is a new file, set the diff accordingly
            ret['changes']['diff'] = 'New file'
            # Apply the new file
            if not sfn:
                sfn = __salt__['cp.cache_file'](source, saltenv)
            if not sfn:
                return _error(
                    ret, 'Source file {0!r} not found'.format(source))
            # If the downloaded file came from a non salt server source verify
            # that it matches the intended sum value
            if _urlparse(source).scheme != 'salt':
                dl_sum = get_hash(sfn, source_sum['hash_type'])
                if dl_sum != source_sum['hsum']:
                    ret['comment'] = ('File sum set for file {0} of {1} does '
                                      'not match real sum of {2}'
                                      ).format(name,
                                               source_sum['hsum'],
                                               dl_sum)
                    ret['result'] = False
                    return ret
            if not os.path.isdir(contain_dir):
                if makedirs:
                    _set_mode_and_make_dirs(name, dir_mode, mode, user, group)
                else:
                    __clean_tmp(sfn)
                    # No changes actually made
                    ret['changes'].pop('diff', None)
                    return _error(ret, 'Parent directory not present')
        else:  # source != True
            if not os.path.isdir(contain_dir):
                if makedirs:
                    _set_mode_and_make_dirs(name, dir_mode, mode, user, group)
                else:
                    __clean_tmp(sfn)
                    # No changes actually made
                    ret['changes'].pop('diff', None)
                    return _error(ret, 'Parent directory not present')

            # Create the file, user rw-only if mode will be set to prevent
            # a small security race problem before the permissions are set
            if mode:
                current_umask = os.umask(0o77)

            # Create a new file when test is False and source is None
            if contents is None:
                if not __opts__['test']:
                    if touch(name):
                        ret['changes']['new'] = 'file {0} created'.format(name)
                        ret['comment'] = 'Empty file'
                    else:
                        return _error(
                            ret, 'Empty file {0} not created'.format(name)
                        )
            else:
                if not __opts__['test']:
                    if touch(name):
                        ret['changes']['diff'] = 'New file'
                    else:
                        return _error(
                            ret, 'File {0} not created'.format(name)
                        )

            if mode:
                os.umask(current_umask)

        if contents is not None:
            # Write the static contents to a temporary file
            tmp = salt.utils.mkstemp(text=True)
            if salt.utils.is_windows():
                contents = os.linesep.join(contents.splitlines())
            with salt.utils.fopen(tmp, 'w') as tmp_:
                tmp_.write(str(contents))
            # Copy into place
            salt.utils.files.copyfile(tmp,
                                name,
                                __salt__['config.backup_mode'](backup),
                                __opts__['cachedir'])
            __clean_tmp(tmp)
        # Now copy the file contents if there is a source file
        elif sfn:
            salt.utils.files.copyfile(sfn,
                                name,
                                __salt__['config.backup_mode'](backup),
                                __opts__['cachedir'])
            __clean_tmp(sfn)

        # This is a new file, if no mode specified, use the umask to figure
        # out what mode to use for the new file.
        if mode is None and not salt.utils.is_windows():
            # Get current umask
            mask = os.umask(0)
            os.umask(mask)
            # Calculate the mode value that results from the umask
            mode = oct((0o777 ^ mask) & 0o666)
        ret, _ = check_perms(name, ret, user, group, mode)

        if not ret['comment']:
            ret['comment'] = 'File ' + name + ' updated'

        if __opts__['test']:
            ret['comment'] = 'File ' + name + ' not updated'
        elif not ret['changes'] and ret['result']:
            ret['comment'] = 'File ' + name + ' is in the correct state'
        if sfn:
            __clean_tmp(sfn)
        return ret


def mkdir(dir_path,
          user=None,
          group=None,
          mode=None):
    '''
    Ensure that a directory is available.

    CLI Example:

    .. code-block:: bash

        salt '*' file.mkdir /opt/jetty/context
    '''
    dir_path = os.path.expanduser(dir_path)

    directory = os.path.normpath(dir_path)

    if not os.path.isdir(directory):
        # If a caller such as managed() is invoked  with makedirs=True, make
        # sure that any created dirs are created with the same user and group
        # to follow the principal of least surprise method.
        makedirs_perms(directory, user, group, mode)


def makedirs_(path,
              user=None,
              group=None,
              mode=None):
    '''
    Ensure that the directory containing this path is available.

    .. note::

        The path must end with a trailing slash otherwise the directory/directories
        will be created up to the parent directory. For example if path is
        ``/opt/code``, then it would be treated as ``/opt/`` but if the path
        ends with a trailing slash like ``/opt/code/``, then it would be
        treated as ``/opt/code/``.

    CLI Example:

    .. code-block:: bash

        salt '*' file.makedirs /opt/code/
    '''
    path = os.path.expanduser(path)

    # walk up the directory structure until we find the first existing
    # directory
    dirname = os.path.normpath(os.path.dirname(path))

    if os.path.isdir(dirname):
        # There's nothing for us to do
        msg = 'Directory {0!r} already exists'.format(dirname)
        log.debug(msg)
        return msg

    if os.path.exists(dirname):
        msg = 'The path {0!r} already exists and is not a directory'.format(
            dirname
        )
        log.debug(msg)
        return msg

    directories_to_create = []
    while True:
        if os.path.isdir(dirname):
            break

        directories_to_create.append(dirname)
        dirname = os.path.dirname(dirname)

    # create parent directories from the topmost to the most deeply nested one
    directories_to_create.reverse()
    for directory_to_create in directories_to_create:
        # all directories have the user, group and mode set!!
        log.debug('Creating directory: %s', directory_to_create)
        mkdir(directory_to_create, user=user, group=group, mode=mode)


def makedirs_perms(name,
                   user=None,
                   group=None,
                   mode='0755'):
    '''
    Taken and modified from os.makedirs to set user, group and mode for each
    directory created.

    CLI Example:

    .. code-block:: bash

        salt '*' file.makedirs_perms /opt/code
    '''
    name = os.path.expanduser(name)

    path = os.path
    head, tail = path.split(name)
    if not tail:
        head, tail = path.split(head)
    if head and tail and not path.exists(head):
        try:
            makedirs_perms(head, user, group, mode)
        except OSError as exc:
            # be happy if someone already created the path
            if exc.errno != errno.EEXIST:
                raise
        if tail == os.curdir:  # xxx/newdir/. exists if xxx/newdir exists
            return
    os.mkdir(name)
    check_perms(name,
                None,
                user,
                group,
                int('{0}'.format(mode)) if mode else None)


def get_devmm(name):
    '''
    Get major/minor info from a device

    CLI Example:

    .. code-block:: bash

       salt '*' file.get_devmm /dev/chr
    '''
    name = os.path.expanduser(name)

    if is_chrdev(name) or is_blkdev(name):
        stat_structure = os.stat(name)
        return (
                os.major(stat_structure.st_rdev),
                os.minor(stat_structure.st_rdev))
    else:
        return (0, 0)


def is_chrdev(name):
    '''
    Check if a file exists and is a character device.

    CLI Example:

    .. code-block:: bash

       salt '*' file.is_chrdev /dev/chr
    '''
    name = os.path.expanduser(name)

    stat_structure = None
    try:
        stat_structure = os.stat(name)
    except OSError as exc:
        if exc.errno == errno.ENOENT:
            # If the character device does not exist in the first place
            return False
        else:
            raise
    return stat.S_ISCHR(stat_structure.st_mode)


def mknod_chrdev(name,
                 major,
                 minor,
                 user=None,
                 group=None,
                 mode='0660'):
    '''
    .. versionadded:: 0.17.0

    Create a character device.

    CLI Example:

    .. code-block:: bash

       salt '*' file.mknod_chrdev /dev/chr 180 31
    '''
    name = os.path.expanduser(name)

    ret = {'name': name,
           'changes': {},
           'comment': '',
           'result': False}
    log.debug('Creating character device name:{0} major:{1} minor:{2} mode:{3}'
              .format(name, major, minor, mode))
    try:
        if __opts__['test']:
            ret['changes'] = {'new': 'Character device {0} created.'.format(name)}
            ret['result'] = None
        else:
            if os.mknod(name,
                        int(str(mode).lstrip('0Oo'), 8) | stat.S_IFCHR,
                        os.makedev(major, minor)) is None:
                ret['changes'] = {'new': 'Character device {0} created.'.format(name)}
                ret['result'] = True
    except OSError as exc:
        # be happy it is already there....however, if you are trying to change the
        # major/minor, you will need to unlink it first as os.mknod will not overwrite
        if exc.errno != errno.EEXIST:
            raise
        else:
            ret['comment'] = 'File {0} exists and cannot be overwritten'.format(name)
    # quick pass at verifying the permissions of the newly created character device
    check_perms(name,
                None,
                user,
                group,
                int('{0}'.format(mode)) if mode else None)
    return ret


def is_blkdev(name):
    '''
    Check if a file exists and is a block device.

    CLI Example:

    .. code-block:: bash

       salt '*' file.is_blkdev /dev/blk
    '''
    name = os.path.expanduser(name)

    stat_structure = None
    try:
        stat_structure = os.stat(name)
    except OSError as exc:
        if exc.errno == errno.ENOENT:
            # If the block device does not exist in the first place
            return False
        else:
            raise
    return stat.S_ISBLK(stat_structure.st_mode)


def mknod_blkdev(name,
                 major,
                 minor,
                 user=None,
                 group=None,
                 mode='0660'):
    '''
    .. versionadded:: 0.17.0

    Create a block device.

    CLI Example:

    .. code-block:: bash

       salt '*' file.mknod_blkdev /dev/blk 8 999
    '''
    name = os.path.expanduser(name)

    ret = {'name': name,
           'changes': {},
           'comment': '',
           'result': False}
    log.debug('Creating block device name:{0} major:{1} minor:{2} mode:{3}'
              .format(name, major, minor, mode))
    try:
        if __opts__['test']:
            ret['changes'] = {'new': 'Block device {0} created.'.format(name)}
            ret['result'] = None
        else:
            if os.mknod(name,
                        int(str(mode).lstrip('0Oo'), 8) | stat.S_IFBLK,
                        os.makedev(major, minor)) is None:
                ret['changes'] = {'new': 'Block device {0} created.'.format(name)}
                ret['result'] = True
    except OSError as exc:
        # be happy it is already there....however, if you are trying to change the
        # major/minor, you will need to unlink it first as os.mknod will not overwrite
        if exc.errno != errno.EEXIST:
            raise
        else:
            ret['comment'] = 'File {0} exists and cannot be overwritten'.format(name)
    # quick pass at verifying the permissions of the newly created block device
    check_perms(name,
                None,
                user,
                group,
                int('{0}'.format(mode)) if mode else None)
    return ret


def is_fifo(name):
    '''
    Check if a file exists and is a FIFO.

    CLI Example:

    .. code-block:: bash

       salt '*' file.is_fifo /dev/fifo
    '''
    name = os.path.expanduser(name)

    stat_structure = None
    try:
        stat_structure = os.stat(name)
    except OSError as exc:
        if exc.errno == errno.ENOENT:
            # If the fifo does not exist in the first place
            return False
        else:
            raise
    return stat.S_ISFIFO(stat_structure.st_mode)


def mknod_fifo(name,
               user=None,
               group=None,
               mode='0660'):
    '''
    .. versionadded:: 0.17.0

    Create a FIFO pipe.

    CLI Example:

    .. code-block:: bash

       salt '*' file.mknod_fifo /dev/fifo
    '''
    name = os.path.expanduser(name)

    ret = {'name': name,
           'changes': {},
           'comment': '',
           'result': False}
    log.debug('Creating FIFO name: {0}'.format(name))
    try:
        if __opts__['test']:
            ret['changes'] = {'new': 'Fifo pipe {0} created.'.format(name)}
            ret['result'] = None
        else:
            if os.mkfifo(name, int(str(mode).lstrip('0Oo'), 8)) is None:
                ret['changes'] = {'new': 'Fifo pipe {0} created.'.format(name)}
                ret['result'] = True
    except OSError as exc:
        # be happy it is already there
        if exc.errno != errno.EEXIST:
            raise
        else:
            ret['comment'] = 'File {0} exists and cannot be overwritten'.format(name)
    # quick pass at verifying the permissions of the newly created fifo
    check_perms(name,
                None,
                user,
                group,
                int('{0}'.format(mode)) if mode else None)
    return ret


def mknod(name,
          ntype,
          major=0,
          minor=0,
          user=None,
          group=None,
          mode='0600'):
    '''
    .. versionadded:: 0.17.0

    Create a block device, character device, or fifo pipe.
    Identical to the gnu mknod.

    CLI Examples:

    .. code-block:: bash

        salt '*' file.mknod /dev/chr c 180 31
        salt '*' file.mknod /dev/blk b 8 999
        salt '*' file.nknod /dev/fifo p
    '''
    ret = False
    makedirs_(name, user, group)
    if ntype == 'c':
        ret = mknod_chrdev(name, major, minor, user, group, mode)
    elif ntype == 'b':
        ret = mknod_blkdev(name, major, minor, user, group, mode)
    elif ntype == 'p':
        ret = mknod_fifo(name, user, group, mode)
    else:
        raise SaltInvocationError(
            'Node type unavailable: {0!r}. Available node types are '
            'character (\'c\'), block (\'b\'), and pipe (\'p\').'.format(ntype)
        )
    return ret


def list_backups(path, limit=None):
    '''
    .. versionadded:: 0.17.0

    Lists the previous versions of a file backed up using Salt's :doc:`file
    state backup </ref/states/backup_mode>` system.

    path
        The path on the minion to check for backups
    limit
        Limit the number of results to the most recent N backups

    CLI Example:

    .. code-block:: bash

        salt '*' file.list_backups /foo/bar/baz.txt
    '''
    path = os.path.expanduser(path)

    try:
        limit = int(limit)
    except TypeError:
        pass
    except ValueError:
        log.error('file.list_backups: \'limit\' value must be numeric')
        limit = None

    bkroot = _get_bkroot()
    parent_dir, basename = os.path.split(path)
    if salt.utils.is_windows():
        # ':' is an illegal filesystem path character on Windows
        src_dir = parent_dir.replace(':', '_')
    else:
        src_dir = parent_dir[1:]
    # Figure out full path of location of backup file in minion cache
    bkdir = os.path.join(bkroot, src_dir)

    if not os.path.isdir(bkdir):
        return {}

    files = {}
    for fname in [x for x in os.listdir(bkdir)
                  if os.path.isfile(os.path.join(bkdir, x))]:
        if salt.utils.is_windows():
            # ':' is an illegal filesystem path character on Windows
            strpfmt = '{0}_%a_%b_%d_%H-%M-%S_%f_%Y'.format(basename)
        else:
            strpfmt = '{0}_%a_%b_%d_%H:%M:%S_%f_%Y'.format(basename)
        try:
            timestamp = datetime.datetime.strptime(fname, strpfmt)
        except ValueError:
            # File didn't match the strp format string, so it's not a backup
            # for this file. Move on to the next one.
            continue
        if salt.utils.is_windows():
            str_format = '%a %b %d %Y %H-%M-%S.%f'
        else:
            str_format = '%a %b %d %Y %H:%M:%S.%f'
        files.setdefault(timestamp, {})['Backup Time'] = \
            timestamp.strftime(str_format)
        location = os.path.join(bkdir, fname)
        files[timestamp]['Size'] = os.stat(location).st_size
        files[timestamp]['Location'] = location

    return dict(list(zip(
        list(range(len(files))),
        [files[x] for x in sorted(files, reverse=True)[:limit]]
    )))

list_backup = list_backups


def list_backups_dir(path, limit=None):
    '''
    Lists the previous versions of a directory backed up using Salt's :doc:`file
    state backup </ref/states/backup_mode>` system.

    path
        The directory on the minion to check for backups
    limit
        Limit the number of results to the most recent N backups

    CLI Example:

    .. code-block:: bash

        salt '*' file.list_backups_dir /foo/bar/baz/
    '''
    path = os.path.expanduser(path)

    try:
        limit = int(limit)
    except TypeError:
        pass
    except ValueError:
        log.error('file.list_backups_dir: \'limit\' value must be numeric')
        limit = None

    bkroot = _get_bkroot()
    parent_dir, basename = os.path.split(path)
    # Figure out full path of location of backup folder in minion cache
    bkdir = os.path.join(bkroot, parent_dir[1:])

    if not os.path.isdir(bkdir):
        return {}

    files = {}
    f = dict([(i, len(list(n))) for i, n in itertools.groupby([x.split("_")[0] for x in sorted(os.listdir(bkdir))])])
    ff = os.listdir(bkdir)
    for i, n in six.iteritems(f):
        ssfile = {}
        for x in sorted(ff):
            basename = x.split('_')[0]
            if i == basename:
                strpfmt = '{0}_%a_%b_%d_%H:%M:%S_%f_%Y'.format(basename)
                try:
                    timestamp = datetime.datetime.strptime(x, strpfmt)
                except ValueError:
                    # Folder didn't match the strp format string, so it's not a backup
                    # for this folder. Move on to the next one.
                    continue
                ssfile.setdefault(timestamp, {})['Backup Time'] = \
                    timestamp.strftime('%a %b %d %Y %H:%M:%S.%f')
                location = os.path.join(bkdir, x)
                ssfile[timestamp]['Size'] = os.stat(location).st_size
                ssfile[timestamp]['Location'] = location

        sfiles = dict(list(zip(list(range(n)), [ssfile[x] for x in sorted(ssfile, reverse=True)[:limit]])))
        sefiles = {i: sfiles}
        files.update(sefiles)
    return files


def restore_backup(path, backup_id):
    '''
    .. versionadded:: 0.17.0

    Restore a previous version of a file that was backed up using Salt's
    :doc:`file state backup </ref/states/backup_mode>` system.

    path
        The path on the minion to check for backups
    backup_id
        The numeric id for the backup you wish to restore, as found using
        :mod:`file.list_backups <salt.modules.file.list_backups>`

    CLI Example:

    .. code-block:: bash

        salt '*' file.restore_backup /foo/bar/baz.txt 0
    '''
    path = os.path.expanduser(path)

    # Note: This only supports minion backups, so this function will need to be
    # modified if/when master backups are implemented.
    ret = {'result': False,
           'comment': 'Invalid backup_id \'{0}\''.format(backup_id)}
    try:
        if len(str(backup_id)) == len(str(int(backup_id))):
            backup = list_backups(path)[int(backup_id)]
        else:
            return ret
    except ValueError:
        return ret
    except KeyError:
        ret['comment'] = 'backup_id \'{0}\' does not exist for ' \
                         '{1}'.format(backup_id, path)
        return ret

    salt.utils.backup_minion(path, _get_bkroot())
    try:
        shutil.copyfile(backup['Location'], path)
    except IOError as exc:
        ret['comment'] = \
            'Unable to restore {0} to {1}: ' \
            '{2}'.format(backup['Location'], path, exc)
        return ret
    else:
        ret['result'] = True
        ret['comment'] = 'Successfully restored {0} to ' \
                         '{1}'.format(backup['Location'], path)

    # Try to set proper ownership
    if not salt.utils.is_windows():
        try:
            fstat = os.stat(path)
        except (OSError, IOError):
            ret['comment'] += ', but was unable to set ownership'
        else:
            os.chown(path, fstat.st_uid, fstat.st_gid)

    return ret


def delete_backup(path, backup_id):
    '''
    .. versionadded:: 0.17.0

    Delete a previous version of a file that was backed up using Salt's
    :doc:`file state backup </ref/states/backup_mode>` system.

    path
        The path on the minion to check for backups
    backup_id
        The numeric id for the backup you wish to delete, as found using
        :mod:`file.list_backups <salt.modules.file.list_backups>`

    CLI Example:

    .. code-block:: bash

        salt '*' file.restore_backup /foo/bar/baz.txt 0
    '''
    path = os.path.expanduser(path)

    ret = {'result': False,
           'comment': 'Invalid backup_id \'{0}\''.format(backup_id)}
    try:
        if len(str(backup_id)) == len(str(int(backup_id))):
            backup = list_backups(path)[int(backup_id)]
        else:
            return ret
    except ValueError:
        return ret
    except KeyError:
        ret['comment'] = 'backup_id \'{0}\' does not exist for ' \
                         '{1}'.format(backup_id, path)
        return ret

    try:
        os.remove(backup['Location'])
    except IOError as exc:
        ret['comment'] = 'Unable to remove {0}: {1}'.format(backup['Location'],
                                                            exc)
    else:
        ret['result'] = True
        ret['comment'] = 'Successfully removed {0}'.format(backup['Location'])

    return ret

remove_backup = delete_backup


def grep(path,
         pattern,
         *args):
    '''
    Grep for a string in the specified file

    .. note::
        This function's return value is slated for refinement in future
        versions of Salt

    path
        A file path
    pattern
        A string. For example:
        ``test``
        ``a[0-5]``
    args
        grep options. For example:
        ``" -v"``
        ``" -i -B2"``

    CLI Example:

    .. code-block:: bash

        salt '*' file.grep /etc/passwd nobody
        salt '*' file.grep /etc/sysconfig/network-scripts/ifcfg-eth0 ipaddr " -i"
        salt '*' file.grep /etc/sysconfig/network-scripts/ifcfg-eth0 ipaddr " -i -B2"
        salt '*' file.grep "/etc/sysconfig/network-scripts/*" ipaddr " -i -l"
    '''
    path = os.path.expanduser(path)

    if args:
        options = ' '.join(args)
    else:
        options = ''
    cmd = (
        r'''grep  {options} {pattern} {path}'''
        .format(
            options=options,
            pattern=pattern,
            path=path,
        )
    )

    try:
        ret = __salt__['cmd.run_all'](cmd, python_shell=False)
    except (IOError, OSError) as exc:
        raise CommandExecutionError(exc.strerror)

    return ret


def open_files(by_pid=False):
    '''
    Return a list of all physical open files on the system.

    CLI Examples:

    .. code-block:: bash

        salt '*' file.open_files
        salt '*' file.open_files by_pid=True
    '''
    # First we collect valid PIDs
    pids = {}
    procfs = os.listdir('/proc/')
    for pfile in procfs:
        try:
            pids[int(pfile)] = []
        except ValueError:
            # Not a valid PID, move on
            pass

    # Then we look at the open files for each PID
    files = {}
    for pid in pids:
        ppath = '/proc/{0}'.format(pid)
        try:
            tids = os.listdir('{0}/task'.format(ppath))
        except OSError:
            continue

        # Collect the names of all of the file descriptors
        fd_ = []

        #try:
        #    fd_.append(os.path.realpath('{0}/task/{1}exe'.format(ppath, tid)))
        #except:
        #    pass

        for fpath in os.listdir('{0}/fd'.format(ppath)):
            fd_.append('{0}/fd/{1}'.format(ppath, fpath))

        for tid in tids:
            try:
                fd_.append(
                    os.path.realpath('{0}/task/{1}/exe'.format(ppath, tid))
                )
            except OSError:
                continue

            for tpath in os.listdir('{0}/task/{1}/fd'.format(ppath, tid)):
                fd_.append('{0}/task/{1}/fd/{2}'.format(ppath, tid, tpath))

        fd_ = sorted(set(fd_))

        # Loop through file descriptors and return useful data for each file
        for fdpath in fd_:
            # Sometimes PIDs and TIDs disappear before we can query them
            try:
                name = os.path.realpath(fdpath)
                # Running stat on the file cuts out all of the sockets and
                # deleted files from the list
                os.stat(name)
            except OSError:
                continue

            if name not in files:
                files[name] = [pid]
            else:
                # We still want to know which PIDs are using each file
                files[name].append(pid)
                files[name] = sorted(set(files[name]))

            pids[pid].append(name)
            pids[pid] = sorted(set(pids[pid]))

    if by_pid:
        return pids
    return files


def pardir():
    '''
    Return the relative parent directory path symbol for underlying OS

    .. versionadded:: 2014.7.0

    This can be useful when constructing Salt Formulas.

    .. code-block:: yaml

        {% set pardir = salt['file.pardir']() %}
        {% set final_path = salt['file.join']('subdir', pardir, 'confdir') %}

    CLI Example:

    .. code-block:: bash

        salt '*' file.pardir
    '''
    return os.path.pardir


def normpath(path):
    '''
    Returns Normalize path, eliminating double slashes, etc.

    .. versionadded:: 2015.5.0

    This can be useful at the CLI but is frequently useful when scripting.

    .. code-block:: yaml

        {%- from salt['file.normpath'](tpldir + '/../vars.jinja') import parent_vars %}

    CLI Example:

    .. code-block:: bash

        salt '*' file.normpath 'a/b/c/..'
    '''
    return os.path.normpath(path)


def basename(path):
    '''
    Returns the final component of a pathname

    .. versionadded:: 2015.5.0

    This can be useful at the CLI but is frequently useful when scripting.

    .. code-block:: yaml

        {%- set filename = salt['file.basename'](source_file) %}

    CLI Example:

    .. code-block:: bash

        salt '*' file.basename 'test/test.config'
    '''
    return os.path.basename(path)


def dirname(path):
    '''
    Returns the directory component of a pathname

    .. versionadded:: 2015.5.0

    This can be useful at the CLI but is frequently useful when scripting.

    .. code-block:: yaml

        {%- from salt['file.dirname'](tpldir) + '/vars.jinja' import parent_vars %}

    CLI Example:

    .. code-block:: bash

        salt '*' file.dirname 'test/path/filename.config'
    '''
    return os.path.dirname(path)


def join(*args):
    '''
    Return a normalized file system path for the underlying OS

    .. versionadded:: 2014.7.0

    This can be useful at the CLI but is frequently useful when scripting
    combining path variables:

    .. code-block:: yaml

        {% set www_root = '/var' %}
        {% set app_dir = 'myapp' %}

        myapp_config:
          file:
            - managed
            - name: {{ salt['file.join'](www_root, app_dir, 'config.yaml') }}

    CLI Example:

    .. code-block:: bash

        salt '*' file.join '/' 'usr' 'local' 'bin'
    '''
    return os.path.join(*args)


def move(src, dst):
    '''
    Move a file or directory

    CLI Example:

    .. code-block:: bash

        salt '*' file.move /path/to/src /path/to/dst
    '''
    src = os.path.expanduser(src)
    dst = os.path.expanduser(dst)

    if not os.path.isabs(src):
        raise SaltInvocationError('Source path must be absolute.')

    if not os.path.isabs(dst):
        raise SaltInvocationError('Destination path must be absolute.')

    ret = {
        'result': True,
        'comment': "'{0}' moved to '{1}'".format(src, dst),
    }

    try:
        shutil.move(src, dst)
    except (OSError, IOError) as exc:
        raise CommandExecutionError(
            "Unable to move '{0}' to '{1}': {2}".format(src, dst, exc)
        )

    return ret


def diskusage(path):
    '''
    Recursively calculate disk usage of path and return it
    in bytes

    CLI Example:

    .. code-block:: bash

        salt '*' file.diskusage /path/to/check
    '''

    total_size = 0
    seen = set()
    if os.path.isfile(path):
        stat_structure = os.stat(path)
        ret = stat_structure.st_size
        return ret

    for dirpath, dirnames, filenames in os.walk(path):
        for f in filenames:
            fp = os.path.join(dirpath, f)

            try:
                stat_structure = os.stat(fp)
            except OSError:
                continue

            if stat_structure.st_ino in seen:
                continue

            seen.add(stat_structure.st_ino)

            total_size += stat_structure.st_size

    ret = total_size
    return ret<|MERGE_RESOLUTION|>--- conflicted
+++ resolved
@@ -1822,21 +1822,12 @@
                 if nrepl > 0:
                     found = True
 
-<<<<<<< HEAD
                 if prepend_if_not_found or append_if_not_found:
                     # Search for content, so we don't continue pre/appending
                     # the content if it's been pre/appended in a previous run.
-                    if re.search('^{0}$'.format(content), line):
+                    if re.search('^{0}$'.format(re.escape(content)), line):
                         # Content was found, so set found.
                         found = True
-=======
-                    if prepend_if_not_found or append_if_not_found:
-                        # Search for content, so we don't continue pre/appending
-                        # the content if it's been pre/appended in a previous run.
-                        if re.search('^{0}$'.format(re.escape(content)), line):
-                            # Content was found, so set found.
-                            found = True
->>>>>>> 6d773f66
 
                 # Identity check each potential change until one change is made
                 if has_changes is False and result != line:
