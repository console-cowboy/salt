# -*- coding: utf-8 -*-
'''
Module to interact with Junos devices.
'''
from __future__ import absolute_import

# Import python libraries
import logging
import json
import os

try:
    from lxml import etree
except ImportError:
    from salt._compat import ElementTree as etree

# Juniper interface libraries
# https://github.com/Juniper/py-junos-eznc
try:
    # pylint: disable=W0611
    from jnpr.junos import Device
    from jnpr.junos.utils.sw import SW
    from jnpr.junos.utils.scp import SCP
    import jnpr.junos.utils
    import jnpr.junos.cfg
    import jxmlease
    # pylint: enable=W0611
    HAS_JUNOS = True
except ImportError:
    HAS_JUNOS = False

# Import salt libraries
from salt.utils import fopen
from salt.utils import files
from salt.utils import safe_rm

# Set up logging
log = logging.getLogger(__name__)

# Define the module's virtual name
__virtualname__ = 'junos'

__proxyenabled__ = ['junos']


def __virtual__():
    '''
    We need the Junos adapter libraries for this
    module to work.  We also need a proxymodule entry in __opts__
    in the opts dictionary
    '''
    if HAS_JUNOS and 'proxy' in __opts__:
        return __virtualname__
    else:
        return (False, 'The junos module could not be \
                loaded: junos-eznc or jxmlease or proxy could not be loaded.')


def facts_refresh():
    '''
    Reload the facts dictionary from the device. Usually only needed if,
    the device configuration is changed by some other actor.
    This function will also refresh the facts stored in the salt grains.

    Usage:

    .. code-block:: bash

        salt 'device_name' junos.facts_refresh

    '''
    conn = __proxy__['junos.conn']()
    ret = dict()
    ret['out'] = True
    try:
        conn.facts_refresh()
    except Exception as exception:
        ret['message'] = 'Execution failed due to "{0}"'.format(exception)
        ret['out'] = False
    new_facts = conn.facts
    new_facts['version_info'] = dict(new_facts['version_info'])
    # Earlier it was ret['message']
    ret['facts'] = facts
    try:
        __salt__['saltutil.sync_grains']()
    except Exception as exception:
        log.error('Grains could not be updated due to "{0}"'.format(exception))
    return ret


def facts():
    '''
    Displays the facts gathered during the connection.
    These facts are also stored in Salt grains.

    Usage:

    .. code-block:: bash

        salt 'device_name' junos.facts

    '''
    conn = __proxy__['junos.conn']()
    ret = dict()
    try:
        facts = conn.facts
        facts['version_info'] = dict(facts['version_info'])
        ret['facts'] = facts
        ret['out'] = True
    except Exception as exception:
        ret['message'] = 'Could not display facts due to "{0}"'.format(
            exception)
        ret['out'] = False
    return ret


def rpc(cmd=None, dest=None, format='xml', **kwargs):
    '''
    This function executes the rpc provided as arguments on the junos device.
    The returned data can be stored in a file.

    Usage:

    .. code-block:: bash

        salt 'device' junos.rpc 'get_config' '/var/log/config.txt' 'text' filter='<configuration><system/></configuration>'

        salt 'device' junos.rpc 'get-interface-information' '/home/user/interface.xml' interface_name='lo0' terse=True

        salt 'device' junos.rpc 'get-chassis-inventory'

    Parameters:
      Required
        * cmd:
          The rpc to be executed. (default = None)
      Optional
        * dest:
          Destination file where the rpc ouput is stored. (default = None)
          Note that the file will be stored on the proxy minion. To push the
          files to the master use the salt's following execution module:
          :py:func:`cp.push <salt.modules.cp.push>`
        * format:
          The format in which the rpc reply is received from the device.
          (default = xml)
        * kwargs: keyworded arguments taken by rpc call like-
            * timeout:
              Set NETCONF RPC timeout. Can be used for commands which
              take a while to execute. (default= 30 seconds)
            * filter:
              Only to be used with 'get-config' rpc to get specific configuration.
            * terse:
              Amount of information you want.
            * interface_name:
              Name of the interface whose information you want.

    '''

    conn = __proxy__['junos.conn']()
    ret = dict()
    ret['out'] = True

    if cmd is None:
        ret['message'] = 'Please provide the rpc to execute.'
        ret['out'] = False
        return ret

    op = dict()
    if '__pub_arg' in kwargs:
        if kwargs['__pub_arg']:
            if isinstance(kwargs['__pub_arg'][-1], dict):
                op.update(kwargs['__pub_arg'][-1])
    else:
        op.update(kwargs)
    op['dev_timeout'] = op.pop('timeout', conn.timeout)

    if cmd in ['get-config', 'get_config']:
        filter_reply = None
        if 'filter' in op:
            filter_reply = etree.XML(op['filter'])
            del op['filter']

        op.update({'format': format})
        try:
            reply = getattr(
                conn.rpc,
                cmd.replace('-',
                            '_'))(filter_reply,
                                  options=op)
        except Exception as exception:
            ret['message'] = 'RPC execution failed due to "{0}"'.format(
                exception)
            ret['out'] = False
            return ret

        if format == 'text':
            # Earlier it was ret['message']
            ret['rpc_reply'] = reply.text
        elif format == 'json':
            # Earlier it was ret['message']
            ret['rpc_reply'] = reply
        else:
            # Earlier it was ret['message']
            ret['rpc_reply'] = jxmlease.parse(etree.tostring(reply))
    else:
        if 'filter' in op:
            log.warning(
                'Filter ignored as it is only used with "get-config" rpc')

        try:
            reply = getattr(
                conn.rpc,
                cmd.replace('-',
                            '_'))({'format': format},
                                  **op)
        except Exception as exception:
            ret['message'] = 'RPC execution failed due to "{0}"'.format(
                exception)
            ret['out'] = False
            return ret

        if format == 'text':
            # Earlier it was ret['message']
            ret['rpc_reply'] = reply.text
        elif format == 'json':
            # Earlier it was ret['message']
            ret['rpc_reply'] = reply
        else:
            # Earlier it was ret['message']
            ret['rpc_reply'] = jxmlease.parse(etree.tostring(reply))

    if dest:
        if format == 'text':
            write_response = reply.text
        elif format == 'json':
            write_response = json.dumps(reply, indent=1)
        else:
            write_response = etree.tostring(reply)
        with fopen(dest, 'w') as fp:
            fp.write(write_response)
    return ret


def set_hostname(hostname=None, **kwargs):
    '''
    To set the name of the device.

    Usage:

    .. code-block:: bash

        salt 'device_name' junos.set_hostname salt-device

    Parameters:
     Required
        * hostname: The name to be set. (default = None)
     Optional
        * kwargs: Keyworded arguments which can be provided like-
            * dev_timeout:
              Set NETCONF RPC timeout. Can be used for commands
              which take a while to execute. (default = 30 seconds)
            * comment:
              Provide a comment to the commit. (default = None)
            * confirm:
              Provide time in minutes for commit confirmation. \
              If this option is specified, the commit will be rollbacked in \
              the given time unless the commit is confirmed.

    '''
    conn = __proxy__['junos.conn']()
    ret = dict()
    if hostname is None:
        ret['message'] = 'Please provide the hostname.'
        ret['out'] = False
        return ret

    op = dict()
    if '__pub_arg' in kwargs:
        if kwargs['__pub_arg']:
            if isinstance(kwargs['__pub_arg'][-1], dict):
                op.update(kwargs['__pub_arg'][-1])
    else:
        op.update(kwargs)

    # Added to recent versions of JunOs
    # Use text format instead
    set_string = 'set system host-name {0}'.format(hostname)
    try:
        conn.cu.load(set_string, format='set')
    except Exception as exception:
        ret['message'] = 'Could not load configuration due to error "{0}"'.format(
            exception)
        ret['out'] = False
        return ret

    try:
        commit_ok = conn.cu.commit_check()
    except Exception as exception:
        ret['message'] = 'Could not commit check due to error "{0}"'.format(
            exception)
        ret['out'] = False
        return ret

    if commit_ok:
        try:
            conn.cu.commit(**op)
            ret['message'] = 'Successfully changed hostname.'
            ret['out'] = True
        except Exception as exception:
            ret['out'] = False
            ret['message'] = 'Successfully loaded host-name but commit failed with "{0}"'.format(
                exception)
            return ret
    else:
        ret['out'] = False
        ret[
            'message'] = 'Successfully loaded host-name but pre-commit check failed.'
        conn.cu.rollback()
    return ret


def commit(**kwargs):
    '''
    To commit the changes loaded in the candidate configuration.

    Usage:

    .. code-block:: bash

        salt 'device_name' junos.commit comment='Commiting via saltstack' detail=True

        salt 'device_name' junos.commit dev_timeout=60 confirm=10

        salt 'device_name' junos.commit sync=True dev_timeout=90


    Parameters:
      Optional
        * kwargs: Keyworded arguments which can be provided like-
            * dev_timeout:
              Set NETCONF RPC timeout. Can be used for commands which take a \
              while to execute. (default = 30 seconds)
            * comment:
              Provide a comment to the commit. (default = None)
            * confirm:
              Provide time in minutes for commit confirmation. If this option \
              is specified, the commit will be rollbacked in the given time \
              unless the commit is confirmed.
            * sync:
              On dual control plane systems, requests that the candidate\
              configuration on one control plane be copied to the other \
              control plane,checked for correct syntax, and committed on \
              both Routing Engines. (default = False)
            * force_sync:
              On dual control plane systems, force the candidate configuration
              on one control plane to be copied to the other control plane.
            * full:
              When set to True requires all the daemons to check and evaluate \
              the new configuration.
            * detail:
              When true return commit detail.

    '''

    conn = __proxy__['junos.conn']()
    ret = {}
    op = dict()
    if '__pub_arg' in kwargs:
        if kwargs['__pub_arg']:
            if isinstance(kwargs['__pub_arg'][-1], dict):
                op.update(kwargs['__pub_arg'][-1])
    else:
        op.update(kwargs)

    op['detail'] = op.get('detail', False)

    try:
        commit_ok = conn.cu.commit_check()
    except Exception as exception:
        ret['message'] = 'Could not perform commit check due to "{0}"'.format(
            exception)
        ret['out'] = False
        return ret

    if commit_ok:
        try:
            commit = conn.cu.commit(**op)
            ret['out'] = True
            if commit:
                if op['detail']:
                    ret['message'] = jxmlease.parse(etree.tostring(commit))
                else:
                    ret['message'] = 'Commit Successful.'
            else:
                ret['message'] = 'Commit failed.'
                ret['out'] = False
        except Exception as exception:
            ret['out'] = False
            ret['message'] = \
                'Commit check succeeded but actual commit failed with "{0}"'\
                    .format(exception)
    else:
        ret['out'] = False
        ret['message'] = 'Pre-commit check failed.'
        conn.cu.rollback()
    return ret


def rollback(id=0, **kwargs):
    '''
    To rollback the last committed configuration changes

    Usage:

    .. code-block:: bash

        salt 'device_name' junos.rollback 10

    Parameters:
      Optional
        * id:
          The rollback id value [0-49]. (default = 0)
        * kwargs: Keyworded arguments which can be provided like-
            * timeout:
              Set NETCONF RPC timeout. Can be used for commands which
              take a while to execute. (default = 30 seconds)
            * comment:
              Provide a comment to the commit. (default = None)
            * confirm:
              Provide time in minutes for commit confirmation. If this option \
              is specified, the commit will be rollbacked in the given time \
              unless the commit is confirmed.
            * diffs_file:
              Path to the file where any diffs will be written. (default = None)

    '''

    ret = dict()
    conn = __proxy__['junos.conn']()
    
    op = dict()
    if '__pub_arg' in kwargs:
        if kwargs['__pub_arg']:
            if isinstance(kwargs['__pub_arg'][-1], dict):
                op.update(kwargs['__pub_arg'][-1])
    else:
        op.update(kwargs)

    try:
        ret['out'] = conn.cu.rollback(id)
    except Exception as exception:
        ret['message'] = 'Rollback failed due to "{0}"'.format(exception)
        ret['out'] = False
        return ret

    if ret['out']:
        ret['message'] = 'Rollback successful'
    else:
        ret['message'] = 'Rollback failed'
        return ret

    if 'diffs_file' in op and op['diffs_file'] is not None:
        diff = conn.cu.diff()
        if diff is not None:
            with fopen(op['diffs_file'], 'w') as fp:
                fp.write(diff)
        else:
            log.info(
                'No diff between current configuration and \
                rollbacked configuration, so no diff file created')

    try:
        commit_ok = conn.cu.commit_check()
    except Exception as exception:
        ret['message'] = 'Could not commit check due to "{0}"'.format(
            exception)
        ret['out'] = False
        return ret

    if commit_ok:
        try:
            conn.cu.commit(**op)
            ret['out'] = True
        except Exception as exception:
            ret['out'] = False
            ret['message'] = 'Rollback successful but commit \
            failed with error "{0}"'.format(exception)
            return ret
    else:
        ret['out'] = False
        ret['message'] = 'Rollback succesfull but pre-commit check failed.'
    return ret


def diff(id=0):
    '''
    Gives the difference between the candidate and the current configuration.

    Usage:

    .. code-block:: bash

        salt 'device_name' junos.diff 3


    Parameters:
      Optional
        * id:
          The rollback id value [0-49]. (default = 0)

    '''
    conn = __proxy__['junos.conn']()
    ret = dict()
    ret['out'] = True
    try:
        ret['message'] = conn.cu.diff(rb_id=id)
    except Exception as exception:
        ret['out'] = False
        ret['message'] = 'Could not get diff with error "{0}"'.format(
            exception)

    return ret


def ping(dest_ip=None, **kwargs):
    '''
    To send ping RPC to a device.

    Usage:

    .. code-block:: bash

        salt 'device_name' junos.ping '8.8.8.8' count=5

        salt 'device_name' junos.ping '8.8.8.8' ttl=1 rapid=True


    Parameters:
      Required
        * dest_ip:
          The IP which is to be pinged. (default = None)
      Optional
        * kwargs: Keyworded arguments which can be provided like-
            * dev_timeout:
              Set NETCONF RPC timeout. Can be used for commands which
              take a while to execute. (default = 30 seconds)
            * rapid:
              Setting this to True executes ping at 100pps instead of 1pps. \
              (default = False)
            * ttl:
              Maximum number of IP routers (IP hops) allowed between source \
              and destination.
            * routing_instance:
              Name of the routing instance to use to send the ping.
            * interface:
              Interface used to send traffic out.
            * count:
              Number of packets to send. (default = 5)

    '''
    conn = __proxy__['junos.conn']()
    ret = dict()

    if dest_ip is None:
        ret['message'] = 'Please specify the destination ip to ping.'
        ret['out'] = False
        return ret

    op = {'host': dest_ip}
    if '__pub_arg' in kwargs:
        if kwargs['__pub_arg']:
            if isinstance(kwargs['__pub_arg'][-1], dict):
                op.update(kwargs['__pub_arg'][-1])
    else:
        op.update(kwargs)


    op['count'] = str(op.pop('count', 5))
    if 'ttl' in op:
        op['ttl'] = str(op['ttl'])

    ret['out'] = True
    try:
        ret['message'] = jxmlease.parse(etree.tostring(conn.rpc.ping(**op)))
    except Exception as exception:
        ret['message'] = 'Execution failed due to "{0}"'.format(exception)
        ret['out'] = False
    return ret


def cli(command=None, format='text', **kwargs):
    '''
    Executes the CLI commands and returns the output in specified format. \
    (default is text) The ouput can also be stored in a file.

    Usage:

    .. code-block:: bash

        salt 'device_name' junos.cli 'show system commit'

        salt 'device_name' junos.cli 'show version' dev_timeout=40

        salt 'device_name' junos.cli 'show system alarms' 'xml' dest=/home/user/cli_output.txt


    Parameters:
      Required
        * command:
          The command that need to be executed on Junos CLI. (default = None)
      Optional
        * format:
          Format in which to get the CLI output. (text or xml, \
            default = 'text')
        * kwargs: Keyworded arguments which can be provided like-
            * dev_timeout:
              Set NETCONF RPC timeout. Can be used for commands which
              take a while to execute. (default = 30 seconds)
            * dest:
              The destination file where the CLI output can be stored.\
               (default = None)

    '''
    conn = __proxy__['junos.conn']()

    # Cases like salt 'device_name' junos.cli 'show system alarms' ''
    # In this case the format becomes '' (empty string). And reply is sent in xml
    # We want the format to default to text.
    if not format:
        format = 'text'

    ret = dict()
    if command is None:
        ret['message'] = 'Please provide the CLI command to be executed.'
        ret['out'] = False
        return ret

    op = dict()
    if '__pub_arg' in kwargs:
        if kwargs['__pub_arg']:
            if isinstance(kwargs['__pub_arg'][-1], dict):
                op.update(kwargs['__pub_arg'][-1])
    else:
        op.update(kwargs)

    try:
        result = conn.cli(command, format, warning=False)
    except Exception as exception:
        ret['message'] = 'Execution failed due to "{0}"'.format(exception)
        ret['out'] = False
        return ret

    if format == 'text':
        ret['message'] = result
    else:
        result = etree.tostring(result)
        ret['message'] = jxmlease.parse(result)

    if 'dest' in op and op['dest'] is not None:
        with fopen(op['dest'], 'w') as fp:
            fp.write(result)

    ret['out'] = True
    return ret


def shutdown(**kwargs):
    '''
    Shut down (power off) or reboot a device running Junos OS.
    This includes all Routing Engines in a Virtual Chassis or a dual Routing \
    Engine system.

    Usage:

    .. code-block:: bash

        salt 'device_name' junos.shutdown reboot=True

        salt 'device_name' junos.shutdown shutdown=True in_min=10

        salt 'device_name' junos.shutdown shutdown=True


    Parameters:
      Optional
        * kwargs:
            * shutdown:
              Set this to true if you want to shutdown the machine.
              (default=False, this is a safety mechanism so that the user does
              not accidentally shutdown the junos device.)
            * reboot:
              Whether to reboot instead of shutdown. (default=False)
              Note that either one of the above arguments has to be specified
              (shutdown or reboot) for this function to work.
            * at:
              Date and time the reboot should take place. The
              string must match the junos cli reboot syntax
              (To be used only if reboot=True)
            * in_min:
              Specify delay in minutes for shutdown

    '''
    conn = __proxy__['junos.conn']()
    ret = dict()
    sw = SW(conn)

    op = dict()
    if '__pub_arg' in kwargs:
        if kwargs['__pub_arg']:
            if isinstance(kwargs['__pub_arg'][-1], dict):
                op.update(kwargs['__pub_arg'][-1])
    else:
        op.update(kwargs)
    if 'shutdown' not in op and 'reboot' not in op:
        ret['message'] = \
            'Provide either one of the arguments: shutdown or reboot.'
        ret['out'] = False
        return ret

    try:
        if 'reboot' in op and op['reboot']:
            shut = sw.reboot
        elif 'shutdown' in op and op['shutdown']:
            shut = sw.poweroff
        else:
            ret['message'] = 'Nothing to be done.'
            ret['out'] = False
            return ret

        if 'in_min' in op:
            shut(in_min=op['in_min'])
        elif 'at' in op:
            shut(at=op['at'])
        else:
            shut()
        ret['message'] = 'Successfully powered off/rebooted.'
        ret['out'] = True
    except Exception as exception:
        ret['message'] = \
            'Could not poweroff/reboot beacause "{0}"'.format(exception)
        ret['out'] = False
    return ret


def install_config(path=None, **kwargs):
    '''
    Installs the given configuration file into the candidate configuration.
    Commits the changes if the commit checks or throws an error.

    Usage:

    .. code-block:: bash

        salt 'device_name' junos.install_config 'salt://production/network/routers/config.set'

        salt 'device_name' junos.install_config 'salt://templates/replace_config.conf' replace=True comment='Committed via SaltStack'

        salt 'device_name' junos.install_config 'salt://my_new_configuration.conf' dev_timeout=300 diffs_file='/salt/confs/old_config.conf' overwrite=True

        salt 'device_name' junos.install_config 'salt://syslog_template.conf' template_vars='{"syslog_host": "10.180.222.7"}'

    Parameters:
      Required
        * path:
          Path where the configuration/template file is present. If the file has a \
          '*.conf' extension,
          the content is treated as text format. If the file has a '*.xml' \
          extension,
          the content is treated as XML format. If the file has a '*.set' \
          extension,
          the content is treated as Junos OS 'set' commands.(default = None)
      Optional
        * kwargs: Keyworded arguments which can be provided like-
            * dev_timeout:
              Set NETCONF RPC timeout. Can be used for commands which
              take a while to execute. (default = 30 seconds)
            * overwrite:
              Set to True if you want this file is to completely replace the\
               configuration file. (default = False)
            * replace:
              Specify whether the configuration file uses "replace:" statements.
              Those statements under the 'replace' tag will only be changed.\
               (default = False)
            * comment:
              Provide a comment to the commit. (default = None)
            * confirm:
              Provide time in minutes for commit confirmation.
              If this option is specified, the commit will be rollbacked in \
              the given time unless the commit is confirmed.
            * diffs_file:
              Path to the file where the diff (difference in old configuration
              and the committed configuration) will be stored.(default = None)
              Note that the file will be stored on the proxy minion. To push the
              files to the master use the salt's following execution module: \
              :py:func:`cp.push <salt.modules.cp.push>`
            * template_vars:
              Variables to be passed into the template processing engine in addition
<<<<<<< HEAD
              to those present in __pillar__, __opts__, __grains__, etc. You may reference these variables like so:
              {{ template_vars["var_name"] }}
=======
              to those present in __pillar__, __opts__, __grains__, etc. You may reference these variables
              in your template like so: {{ template_vars["var_name"] }}
>>>>>>> 88c23f81

    '''
    conn = __proxy__['junos.conn']()
    ret = dict()
    ret['out'] = True

    if path is None:
        ret['message'] =\
            'Please provide the salt path where the configuration is present'
        ret['out'] = False
        return ret

    template_vars = dict()
    if "template_vars" in kwargs:
        template_vars = kwargs["template_vars"]

    template_cached_path = files.mkstemp()
    __salt__['cp.get_template'](path, template_cached_path, template_vars=template_vars)

    if not os.path.isfile(template_cached_path):
        ret['message'] = 'Invalid file path.'
        ret['out'] = False
        return ret

    if os.path.getsize(template_cached_path) == 0:
        ret['message'] = 'Template failed to render'
        ret['out'] = False
        return ret

    op = dict()
    if '__pub_arg' in kwargs:
        if kwargs['__pub_arg']:
            if isinstance(kwargs['__pub_arg'][-1], dict):
                op.update(kwargs['__pub_arg'][-1])
    else:
        op.update(kwargs)

    write_diff = ''
    if 'diffs_file' in op and op['diffs_file'] is not None:
        write_diff = op['diffs_file']
        del op['diffs_file']

    op['path'] = template_cached_path

    if 'format' not in op:
        if path.endswith('set'):
            template_format = 'set'
        elif path.endswith('xml'):
            template_format = 'xml'
        else:
            template_format = 'text'

        op['format'] = template_format

    if 'replace' in op and op['replace']:
        op['merge'] = False
        del op['replace']
    elif 'overwrite' in op and op['overwrite']:
        op['overwrite'] = True
    elif 'overwrite' in op and not op['overwrite']:
        op['merge'] = True
        del op['overwrite']

    try:
        conn.cu.load(**op)

    except Exception as exception:
        ret['message'] = 'Could not load configuration due to : "{0}"'.format(
            exception)
        ret['format'] = template_format
        ret['out'] = False
        return ret

    finally:
        safe_rm(template_cached_path)

    try:
        config_diff = conn.cu.diff()
        if config_diff is None:
            ret['message'] = 'Configuration already applied!'
            ret['out'] = True
            return ret

        if write_diff and config_diff is not None:
            with fopen(write_diff, 'w') as fp:
                fp.write(config_diff)

    except Exception as exception:
        ret['message'] = 'Could not write into diffs_file due to: "{0}"'.format(
            exception)
        ret['out'] = False
        return ret

    commit_params = {}
    if 'confirm' in op:
        commit_params['confirm'] = op['confirm']
    if 'comment' in op:
        commit_params['comment'] = op['comment']

    try:
        check = conn.cu.commit_check()
    except Exception as exception:
        ret['message'] = 'Commit check failed with "{0}"'.format(exception)
        ret['out'] = False
        return ret

    if check:
        try:
            conn.cu.commit(**commit_params)
            ret['message'] = 'Successfully loaded and committed!'
        except Exception as exception:
            ret['message'] = 'Commit check successful but \
            commit failed with "{0}"'.format(exception)
            ret['out'] = False
            return ret
    else:
        ret['message'] = 'Loaded configuration but commit check failed.'
        ret['out'] = False
        conn.cu.rollback()
    return ret


def zeroize():
    '''
    Resets the device to default factory settings

    Usage:

    .. code-block:: bash

        salt 'device_name' junos.zeroize

    '''
    conn = __proxy__['junos.conn']()
    ret = dict()
    ret['out'] = True
    try:
        conn.cli('request system zeroize')
        ret['message'] = 'Completed zeroize and rebooted'
    except Exception as exception:
        ret['message'] = 'Could not zeroize due to : "{0}"'.format(exception)
        ret['out'] = False

    return ret


def install_os(path=None, **kwargs):
    '''
    Installs the given image on the device. After the installation is complete\
     the device is rebooted,
    if reboot=True is given as a keyworded argument.

    Usage:

    .. code-block:: bash

        salt 'device_name' junos.install_os 'salt://images/junos_image.tgz' reboot=True

        salt 'device_name' junos.install_os 'salt://junos_16_1.tgz' dev_timeout=300


    Parameters:
      Required
        * path:
          Path where the image file is present on the proxy minion.
      Optional
        * kwargs: keyworded arguments to be given such as dev_timeout, reboot etc
            * dev_timeout:
              Set NETCONF RPC timeout. Can be used to RPCs which
              take a while to execute. (default = 30 seconds)
            * reboot:
              Whether to reboot after installation (default = False)
            * no_copy:
              When True the software package will not be SCP’d to the device. \
              (default = False)

    '''
    conn = __proxy__['junos.conn']()
    ret = dict()
    ret['out'] = True

    if path is None:
        ret['message'] = \
            'Please provide the salt path where the junos image is present.'
        ret['out'] = False
        return ret

    image_cached_path = files.mkstemp()
    __salt__['cp.get_template'](path, image_cached_path)

    if not os.path.isfile(image_cached_path):
        ret['message'] = 'Invalid image path.'
        ret['out'] = False
        return ret

    if os.path.getsize(image_cached_path) == 0:
        ret['message'] = 'Failed to copy image'
        ret['out'] = False
        return ret
    path = image_cached_path

    op = dict()
    if '__pub_arg' in kwargs:
        if kwargs['__pub_arg']:
            if isinstance(kwargs['__pub_arg'][-1], dict):
                op.update(kwargs['__pub_arg'][-1])
    else:
        op.update(kwargs)

    try:
        conn.sw.install(path, progress=True)
        ret['message'] = 'Installed the os.'
    except Exception as exception:
        ret['message'] = 'Installation failed due to: "{0}"'.format(exception)
        ret['out'] = False
        return ret
    finally:
        safe_rm(image_cached_path)

    if 'reboot' in op and op['reboot'] is True:
        try:
            conn.sw.reboot()
        except Exception as exception:
            ret['message'] =\
                'Installation successful but reboot failed due to : "{0}"'\
                    .format(exception)
            ret['out'] = False
            return ret
        ret['message'] = 'Successfully installed and rebooted!'
    return ret


def file_copy(src=None, dest=None, **kwargs):
    '''
    Copies the file from the local device to the junos device.

    Usage:

    .. code-block:: bash

        salt 'device_name' junos.file_copy /home/m2/info.txt info_copy.txt


    Parameters:
      Required
        * src:
          The sorce path where the file is kept.
        * dest:
          The destination path where the file will be copied.

    '''
    conn = __proxy__['junos.conn']()
    ret = dict()
    ret['out'] = True

    if src is None:
        ret['message'] = \
            'Please provide the absolute path of the file to be copied.'
        ret['out'] = False
        return ret
    if not os.path.isfile(src):
        ret['message'] = 'Invalid source file path'
        ret['out'] = False
        return ret

    if dest is None:
        ret['message'] = \
        'Please provide the absolute path of the destination where the file is to be copied.'
        ret['out'] = False
        return ret

    op = dict()
    if '__pub_arg' in kwargs:
        if kwargs['__pub_arg']:
            if isinstance(kwargs['__pub_arg'][-1], dict):
                op.update(kwargs['__pub_arg'][-1])
    else:
        op.update(kwargs)

    try:
        with SCP(conn, progress=True) as scp:
            scp.put(src, dest)
        ret['message'] = 'Successfully copied file from {0} to {1}'.format(
            src, dest)
    except Exception as exception:
        ret['message'] = 'Could not copy file : "{0}"'.format(exception)
        ret['out'] = False
    return ret<|MERGE_RESOLUTION|>--- conflicted
+++ resolved
@@ -794,13 +794,9 @@
               :py:func:`cp.push <salt.modules.cp.push>`
             * template_vars:
               Variables to be passed into the template processing engine in addition
-<<<<<<< HEAD
-              to those present in __pillar__, __opts__, __grains__, etc. You may reference these variables like so:
+              to those present in __pillar__, __opts__, __grains__, etc.
+              You may reference these variables in your template like so:
               {{ template_vars["var_name"] }}
-=======
-              to those present in __pillar__, __opts__, __grains__, etc. You may reference these variables
-              in your template like so: {{ template_vars["var_name"] }}
->>>>>>> 88c23f81
 
     '''
     conn = __proxy__['junos.conn']()
