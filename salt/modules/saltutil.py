--- conflicted
+++ resolved
@@ -841,7 +841,6 @@
 def _exec(client, tgt, fun, arg, timeout, expr_form, ret, kwarg, **kwargs):
     fcn_ret = {}
     seen = 0
-<<<<<<< HEAD
     if 'batch' in kwargs:
         _cmd = client.cmd_batch
         cmd_kwargs = {
@@ -857,12 +856,7 @@
         }
     cmd_kwargs.update(kwargs)
     for ret_comp in _cmd(**cmd_kwargs):
-        ret.update(ret_comp)
-=======
-    for ret_comp in client.cmd_iter(
-            tgt, fun, arg, timeout, expr_form, ret, kwarg, **kwargs):
         fcn_ret.update(ret_comp)
->>>>>>> a3a463ff
         seen += 1
         # fcn_ret can be empty, so we cannot len the whole return dict
         if expr_form == 'list' and len(tgt) == seen:
@@ -906,19 +900,16 @@
         client = _get_ssh_or_api_client(master_cfgfile, ssh)
         fcn_ret = _exec(
             client, tgt, fun, arg, timeout, expr_form, ret, kwarg, **kwargs)
-<<<<<<< HEAD
+
     if 'batch' in kwargs:
-        old_ret, ret = ret, {}
+        old_ret, fcn_ret = fcn_ret, {}
         for key, value in old_ret.items():
-            ret[key] = {
+            fcn_ret[key] = {
                 'out': value.get('out', 'highstate') if isinstance(value, dict) else 'highstate',
                 'ret': value,
             }
 
-    return ret
-=======
     return fcn_ret
->>>>>>> a3a463ff
 
 
 def cmd_iter(tgt,
