# -*- coding: utf-8 -*-
'''
Cassandra Database Module

.. versionadded:: 2015.2.0

:depends: DataStax Python Driver for Apache Cassandra
          https://github.com/datastax/python-driver
          pip install cassandra-driver
:referenced by: Salt's cassandra_cql returner
:configuration:
    The Cassandra cluster members and connection port can either be specified
    in the master or minion config, the minion's pillar or be passed to the module.

    Example configuration in the config for a single node:

    .. code-block:: yaml

        cassandra:
          cluster: 192.168.50.10
          port: 9000

    Example configuration in the config for a cluster:

    .. code-block:: yaml

        cassandra:
          cluster:
            - 192.168.50.10
            - 192.168.50.11
            - 192.168.50.12
          port: 9000
          username: cas_admin
'''

# Import Python Libs
from __future__ import absolute_import
import logging
import json

# Import Salt Libs
from salt.exceptions import CommandExecutionError
from salt.ext import six

log = logging.getLogger(__name__)

__virtualname__ = 'cassandra_cql'

HAS_DRIVER = False
try:
    # pylint: disable=import-error,no-name-in-module
    from cassandra.cluster import Cluster
    from cassandra.cluster import NoHostAvailable
    from cassandra.connection import ConnectionException, ConnectionShutdown
    from cassandra.auth import PlainTextAuthProvider
    from cassandra.query import dict_factory
    # pylint: enable=import-error,no-name-in-module
    HAS_DRIVER = True
except ImportError:
    pass


def __virtual__():
    '''
    Return virtual name of the module only if the python driver can be loaded.

    :return: The virtual name of the module.
    :rtype:  str
    '''
    if HAS_DRIVER:
        return __virtualname__
    return False


def _load_properties(property_name, config_option, set_default=False, default=None):
    '''
    Load properties for the cassandra module from config or pillar.

    :param property_name: The property to load.
    :type  property_name: str or list of str
    :param config_option: The name of the config option.
    :type  config_option: str
    :param set_default:   Should a default be set if not found in config.
    :type  set_default:   bool
    :param default:       The default value to be set.
    :type  default:       str
    :return:              The property fetched from the configuration or default.
    :rtype:               str or list of str
    '''
    if not property_name:
        log.debug("No property specified in function, trying to load from salt configuration")
        try:
            options = __salt__['config.option']('cassandra')
        except BaseException as e:
            log.error("Failed to get cassandra config options. Reason: {0}".format(str(e)))
            raise

        loaded_property = options.get(config_option)
        if not loaded_property:
            if set_default:
                log.debug('Setting default Cassandra {0} to {1}'.format(config_option, default))
                loaded_property = default
            else:
                log.error('No cassandra {0} specified in the configuration or passed to the module.'.format(config_option))
                raise CommandExecutionError("ERROR: Cassandra {0} cannot be empty.".format(config_option))
        return loaded_property
    return property_name


def _connect(contact_points=None, port=None, cql_user=None, cql_pass=None):
    '''
    Connect to a Cassandra cluster.

    :param contact_points: The Cassandra cluster addresses, can either be a string or a list of IPs.
    :type  contact_points: str or list of str
    :param cql_user:       The Cassandra user if authentication is turned on.
    :type  cql_user:       str
    :param cql_pass:       The Cassandra user password if authentication is turned on.
    :type  cql_pass:       str
    :param port:           The Cassandra cluster port, defaults to None.
    :type  port:           int
    :return:               The session and cluster objects.
    :rtype:                cluster object, session object
    '''
    # Lazy load the Cassandra cluster and session for this module by creating a
    # cluster and session when cql_query is called the first time. Get the
    # Cassandra cluster and session from this module's __context__ after it is
    # loaded the first time cql_query is called.
    #
    # TODO: Call cluster.shutdown() when the module is unloaded on
    # master/minion shutdown. Currently, Master.shutdown() and Minion.shutdown()
    # do nothing to allow loaded modules to gracefully handle resources stored
    # in __context__ (i.e. connection pools). This means that the the connection
    # pool is orphaned and Salt relies on Cassandra to reclaim connections.
    # Perhaps if Master/Minion daemons could be enhanced to call an "__unload__"
    # function, or something similar for each loaded module, connection pools
    # and the like can be gracefully reclaimed/shutdown.
    if (__context__
        and 'cassandra_cql_returner_cluster' in __context__
        and 'cassandra_cql_returner_session' in __context__):
        return __context__['cassandra_cql_returner_cluster'], __context__['cassandra_cql_returner_session']
    else:
        contact_points = _load_properties(property_name=contact_points, config_option='cluster')
        contact_points = contact_points if isinstance(contact_points, list) else contact_points.split(',')
        port = _load_properties(property_name=port, config_option='port', set_default=True, default=9042)
        cql_user = _load_properties(property_name=cql_user, config_option='username', set_default=True, default="cassandra")
        cql_pass = _load_properties(property_name=cql_pass, config_option='password', set_default=True, default="cassandra")

        try:
            auth_provider = PlainTextAuthProvider(username=cql_user, password=cql_pass)
            cluster = Cluster(contact_points, port=port, auth_provider=auth_provider)
            session = cluster.connect()
            # TODO: Call cluster.shutdown() when the module is unloaded on shutdown.
            __context__['cassandra_cql_returner_cluster'] = cluster
            __context__['cassandra_cql_returner_session'] = session
            log.debug('Successfully connected to Cassandra cluster at {0}'.format(contact_points))
            return cluster, session
        except TypeError:
            pass
        except (ConnectionException, ConnectionShutdown, NoHostAvailable):
            log.error('Could not connect to Cassandra cluster at {0}'.format(contact_points))
            raise CommandExecutionError('ERROR: Could not connect to Cassandra cluster.')


def cql_query(query, contact_points=None, port=None, cql_user=None, cql_pass=None):
    '''
    Run a query on a Cassandra cluster and return a dictionary.

    :param query:          The query to execute.
    :type  query:          str
    :param contact_points: The Cassandra cluster addresses, can either be a string or a list of IPs.
    :type  contact_points: str | list[str]
    :param cql_user:       The Cassandra user if authentication is turned on.
    :type  cql_user:       str
    :param cql_pass:       The Cassandra user password if authentication is turned on.
    :type  cql_pass:       str
    :param port:           The Cassandra cluster port, defaults to None.
    :type  port:           int
    :param params:         The parameters for the query, optional.
    :type  params:         str
    :return:               A dictionary from the return values of the query
    :rtype:                list[dict]
    '''
    try:
        cluster, session = _connect(contact_points=contact_points, port=port, cql_user=cql_user, cql_pass=cql_pass)
    except CommandExecutionError:
        log.critical('Could not get Cassandra cluster session.')
        raise
    except BaseException as e:
        log.critical('Unexpected error while getting Cassandra cluster session: {0}'.format(str(e)))
        raise

    session.row_factory = dict_factory
    ret = []

    try:
        results = session.execute(query)
    except BaseException as e:
        log.error('Failed to execute query: {0}\n reason: {1}'.format(query, str(e)))
        msg = "ERROR: Cassandra query failed: {0} reason: {1}".format(query, str(e))
        raise CommandExecutionError(msg)

    if results:
        for result in results:
            values = {}
            for key, value in result.iteritems():
                # Salt won't return dictionaries with odd types like uuid.UUID
                if not isinstance(value, six.text_type):
                    value = str(value)
                values[key] = value
            ret.append(values)

    return ret


def version(contact_points=None, port=None, cql_user=None, cql_pass=None):
    '''
    Show the Cassandra version.

    :param contact_points: The Cassandra cluster addresses, can either be a string or a list of IPs.
    :type  contact_points: str | list[str]
    :param cql_user:       The Cassandra user if authentication is turned on.
    :type  cql_user:       str
    :param cql_pass:       The Cassandra user password if authentication is turned on.
    :type  cql_pass:       str
    :param port:           The Cassandra cluster port, defaults to None.
    :type  port:           int
    :return:               The version for this Cassandra cluster.
    :rtype:                str

    CLI Example:

    .. code-block:: bash

        salt 'minion1' cassandra_cql.version

        salt 'minion1' cassandra_cql.version contact_points=minion1
    '''
    query = '''select release_version
                 from system.local
                limit 1;'''

    try:
        ret = cql_query(query, contact_points, port, cql_user, cql_pass)
    except CommandExecutionError:
        log.critical('Could not get Cassandra version.')
        raise
    except BaseException as e:
        log.critical('Unexpected error while getting Cassandra version: {0}'.format(str(e)))
        raise

    return ret[0].get('release_version')


def info(contact_points=None, port=None, cql_user=None, cql_pass=None):
    '''
    Show the Cassandra information for this cluster.

    :param contact_points: The Cassandra cluster addresses, can either be a string or a list of IPs.
    :type  contact_points: str | list[str]
    :param cql_user:       The Cassandra user if authentication is turned on.
    :type  cql_user:       str
    :param cql_pass:       The Cassandra user password if authentication is turned on.
    :type  cql_pass:       str
    :param port:           The Cassandra cluster port, defaults to None.
    :type  port:           int
    :return:               The information for this Cassandra cluster.
    :rtype:                dict

    CLI Example:

    .. code-block:: bash

        salt 'minion1' cassandra_cql.info

        salt 'minion1' cassandra_cql.info contact_points=minion1
    '''

    query = '''select cluster_name,
                      data_center,
                      partitioner,
                      host_id,
                      rack,
                      release_version,
                      cql_version,
                      schema_version,
                      thrift_version 
                 from system.local 
                limit 1;'''

    ret = {}

    try:
        ret = cql_query(query, contact_points, port, cql_user, cql_pass)
    except CommandExecutionError:
        log.critical('Could not list Cassandra info.')
        raise
    except BaseException as e:
        log.critical('Unexpected error while listing Cassandra info: {0}'.format(str(e)))
        raise

    return ret


def list_keyspaces(contact_points=None, port=None, cql_user=None, cql_pass=None):
    '''
    List keyspaces in a Cassandra cluster.

    :param contact_points: The Cassandra cluster addresses, can either be a string or a list of IPs.
    :type  contact_points: str | list[str]
    :param cql_user:       The Cassandra user if authentication is turned on.
    :type  cql_user:       str
    :param cql_pass:       The Cassandra user password if authentication is turned on.
    :type  cql_pass:       str
    :param port:           The Cassandra cluster port, defaults to None.
    :type  port:           int
    :return:               The keyspaces in this Cassandra cluster.
    :rtype:                list[dict]

    CLI Example:

    .. code-block:: bash

        salt 'minion1' cassandra_cql.list_keyspaces

        salt 'minion1' cassandra_cql.list_keyspaces contact_points=minion1 port=9000
    '''
    query = '''select keyspace_name
                 from system.schema_keyspaces;'''

    ret = {}

    try:
        ret = cql_query(query, contact_points, port, cql_user, cql_pass)
    except CommandExecutionError:
        log.critical('Could not list keyspaces.')
        raise
    except BaseException as e:
        log.critical('Unexpected error while listing keyspaces: {0}'.format(str(e)))
        raise

    return ret


def list_column_families(keyspace=None, contact_points=None, port=None, cql_user=None, cql_pass=None):
    '''
    List column families in a Cassandra cluster for all keyspaces or just the provided one.

    :param keyspace:       The keyspace to provide the column families for, optional.
    :type  keyspace:       str
    :param contact_points: The Cassandra cluster addresses, can either be a string or a list of IPs.
    :type  contact_points: str | list[str]
    :param cql_user:       The Cassandra user if authentication is turned on.
    :type  cql_user:       str
    :param cql_pass:       The Cassandra user password if authentication is turned on.
    :type  cql_pass:       str
    :param port:           The Cassandra cluster port, defaults to None.
    :type  port:           int
    :return:               The column families in this Cassandra cluster.
    :rtype:                list[dict]

    CLI Example:

    .. code-block:: bash

        salt 'minion1' cassandra_cql.list_column_families

        salt 'minion1' cassandra_cql.list_column_families contact_points=minion1

        salt 'minion1' cassandra_cql.list_column_families keyspace=system
    '''
    where_clause = "where keyspace_name = '{0}'".format(keyspace) if keyspace else ""

    query = '''select columnfamily_name
                 from system.schema_columnfamilies
                {0};'''.format(where_clause)

    ret = {}

    try:
        ret = cql_query(query, contact_points, port, cql_user, cql_pass)
    except CommandExecutionError:
        log.critical('Could not list column families.')
        raise
    except BaseException as e:
        log.critical('Unexpected error while listing column families: {0}'.format(str(e)))
        raise

    return ret


def keyspace_exists(keyspace, contact_points=None, port=None, cql_user=None, cql_pass=None):
    '''
    Check if a keyspace exists in a Cassandra cluster.

    :param keyspace        The keyspace name to check for.
    :type  keyspace:       str
    :param contact_points: The Cassandra cluster addresses, can either be a string or a list of IPs.
    :type  contact_points: str | list[str]
    :param cql_user:       The Cassandra user if authentication is turned on.
    :type  cql_user:       str
    :param cql_pass:       The Cassandra user password if authentication is turned on.
    :type  cql_pass:       str
    :param port:           The Cassandra cluster port, defaults to None.
    :type  port:           int
    :return:               The info for the keyspace or False if it does not exist.
    :rtype:                dict

    CLI Example:

    .. code-block:: bash

        salt 'minion1' cassandra_cql.keyspace_exists keyspace=system

        salt 'minion1' cassandra_cql.list_keyspaces keyspace=system contact_points=minion1
    '''
    # Only project the keyspace_name to make the query efficien.
    # Like an echo
    query = '''select keyspace_name
                 from system.schema_keyspaces
                where keyspace_name = '{0}';'''.format(keyspace)

    try:
        ret = cql_query(query, contact_points, port, cql_user, cql_pass)
    except CommandExecutionError:
        log.critical('Could not determine if keyspace exists.')
        raise
    except BaseException as e:
        log.critical('Unexpected error while determining if keyspace exists: {0}'.format(str(e)))
        raise

    return True if ret else False


def create_keyspace(keyspace, replication_strategy='SimpleStrategy', replication_factor=1, replication_datacenters=None,
                    contact_points=None, port=None, cql_user=None, cql_pass=None):
    '''
    Create a new keyspace in Cassandra.

    :param keyspace:                The keyspace name
    :type  keyspace:                str
    :param replication_strategy:    either `SimpleStrategy` or `NetworkTopologyStrategy`
    :type  replication_strategy:    str
    :param replication_factor:      number of replicas of data on multiple nodes. not used if using NetworkTopologyStrategy
    :type  replication_factor:      int
    :param replication_datacenters: string or dict of datacenter names to replication factors, required if using
                                    NetworkTopologyStrategy (will be a dict if coming from state file).
    :type  replication_datacenters: str | dict[str, int]
    :param contact_points:          The Cassandra cluster addresses, can either be a string or a list of IPs.
    :type  contact_points:          str | list[str]
    :param cql_user:                The Cassandra user if authentication is turned on.
    :type  cql_user:                str
    :param cql_pass:                The Cassandra user password if authentication is turned on.
    :type  cql_pass:                str
    :param port:                    The Cassandra cluster port, defaults to None.
    :type  port:                    int
    :return:                        The info for the keyspace or False if it does not exist.
    :rtype:                         dict

    .. code-block:: bash

        salt 'minion1' cassandra_cql.create_keyspace keyspace=newkeyspace

        salt 'minion1' cassandra_cql.create_keyspace keyspace=newkeyspace replication_strategy=NetworkTopologyStrategy \
        replication_datacenters='{"datacenter_1": 3, "datacenter_2": 2}'
    '''
    existing_keyspace = keyspace_exists(keyspace, contact_points, port)
    if not existing_keyspace:
        # Add the strategy, replication_factor, etc.
        replication_map = {
            'class': replication_strategy
        }

        if replication_datacenters:
            if isinstance(replication_datacenters, six.string_types):
                try:
                    replication_datacenter_map = json.loads(replication_datacenters)
                    replication_map.update(**replication_datacenter_map)
                except BaseException:  # pylint: disable=W0703
                    log.error("Could not load json replication_datacenters.")
                    return False
            else:
                replication_map.update(**replication_datacenters)
        else:
            replication_map['replication_factor'] = replication_factor

        query = '''create keyspace {0}
                     with replication = {1} 
                      and durable_writes = true;'''.format(keyspace, replication_map)

        try:
            cql_query(query, contact_points, port, cql_user, cql_pass)
        except CommandExecutionError:
            log.critical('Could not create keyspace.')
            raise
        except BaseException as e:
            log.critical('Unexpected error while creating keyspace: {0}'.format(str(e)))
            raise


def drop_keyspace(keyspace, contact_points=None, port=None, cql_user=None, cql_pass=None):
    '''
    Drop a keyspace if it exists in a Cassandra cluster.

    :param keyspace:       The keyspace to drop.
    :type  keyspace:       str
    :param contact_points: The Cassandra cluster addresses, can either be a string or a list of IPs.
    :type  contact_points: str | list[str]
    :param cql_user:       The Cassandra user if authentication is turned on.
    :type  cql_user:       str
    :param cql_pass:       The Cassandra user password if authentication is turned on.
    :type  cql_pass:       str
    :param port:           The Cassandra cluster port, defaults to None.
    :type  port:           int
    :return:               The info for the keyspace or False if it does not exist.
    :rtype:                dict

    CLI Example:

    .. code-block:: bash

        salt 'minion1' cassandra_cql.drop_keyspace keyspace=test

        salt 'minion1' cassandra_cql.drop_keyspace keyspace=test contact_points=minion1
    '''
    existing_keyspace = keyspace_exists(keyspace, contact_points, port)
    if existing_keyspace:
        query = '''drop keyspace {0};'''.format(keyspace)
        try:
            cql_query(query, contact_points, port, cql_user, cql_pass)
        except CommandExecutionError:
            log.critical('Could not drop keyspace.')
            raise
        except BaseException as e:
            log.critical('Unexpected error while dropping keyspace: {0}'.format(str(e)))
            raise

    return True


def list_users(contact_points=None, port=None, cql_user=None, cql_pass=None):
    '''
    List existing users in this Cassandra cluster.

    :param contact_points: The Cassandra cluster addresses, can either be a string or a list of IPs.
    :type  contact_points: str | list[str]
    :param port:           The Cassandra cluster port, defaults to None.
    :type  port:           int
    :param cql_user:       The Cassandra user if authentication is turned on.
    :type  cql_user:       str
    :param cql_pass:       The Cassandra user password if authentication is turned on.
    :type  cql_pass:       str
    :return:               The list of existing users.
    :rtype:                dict

    .. code-block:: bash

        salt 'minion1' cassandra_cql.list_users

        salt 'minion1' cassandra_cql.list_users contact_points=minion1
    '''
    query = "list users;"

    ret = {}

    try:
        ret = cql_query(query, contact_points, port, cql_user, cql_pass)
    except CommandExecutionError:
        log.critical('Could not list users.')
        raise
    except BaseException as e:
        log.critical('Unexpected error while listing users: {0}'.format(str(e)))
        raise

    return ret


def create_user(username, password, superuser=False, contact_points=None, port=None, cql_user=None, cql_pass=None):
    '''
    Create a new cassandra user with credentials and superuser status.

    :param username:       The name of the new user.
    :type  username:       str
    :param password:       The password of the new user.
    :type  password:       str
    :param superuser:      Is the new user going to be a superuser? default: False
    :type  superuser:      bool
    :param contact_points: The Cassandra cluster addresses, can either be a string or a list of IPs.
    :type  contact_points: str | list[str]
    :param cql_user:       The Cassandra user if authentication is turned on.
    :type  cql_user:       str
    :param cql_pass:       The Cassandra user password if authentication is turned on.
    :type  cql_pass:       str
    :param port:           The Cassandra cluster port, defaults to None.
    :type  port:           int
    :return:
    :rtype:

    .. code-block:: bash

        salt 'minion1' cassandra_cql.create_user username=joe password=secret

        salt 'minion1' cassandra_cql.create_user username=joe password=secret superuser=True

        salt 'minion1' cassandra_cql.create_user username=joe password=secret superuser=True contact_points=minion1
    '''
    superuser_cql = 'superuser' if superuser else 'nosuperuser'
    query = '''create user if not exists {0} with password '{1}' {2};'''.format(username, password, superuser_cql)
    log.debug("Attempting to create a new user with username={0} superuser={1}".format(username, superuser_cql))

    # The create user query doesn't actually return anything if the query succeeds.
    # If the query fails, catch the exception, log a messange and raise it again.
    try:
        cql_query(query, contact_points, port, cql_user, cql_pass)
    except CommandExecutionError:
        log.critical('Could not create user.')
        raise
    except BaseException as e:
        log.critical('Unexpected error while creating user: {0}'.format(str(e)))
        raise

    return True


def list_permissions(username=None, resource=None, resource_type='keyspace', permission=None, contact_points=None,
                     port=None, cql_user=None, cql_pass=None):
    '''
    List permissions.

    :param username:       The name of the user to list permissions for.
    :type  username:       str
    :param resource:       The resource (keyspace or table), if None, permissions for all resources are listed.
    :type  resource:       str
    :param resource_type:  The resource_type (keyspace or table), defaults to 'keyspace'.
    :type  resource_type:  str
    :param permission:     A permission name (e.g. select), if None, all permissions are listed.
    :type  permission:     str
    :param contact_points: The Cassandra cluster addresses, can either be a string or a list of IPs.
    :type  contact_points: str | list[str]
    :param cql_user:       The Cassandra user if authentication is turned on.
    :type  cql_user:       str
    :param cql_pass:       The Cassandra user password if authentication is turned on.
    :type  cql_pass:       str
    :param port:           The Cassandra cluster port, defaults to None.
    :type  port:           int
    :return:               Dictionary of permissions.
    :rtype:                dict

    .. code-block:: bash
<<<<<<< HEAD

        salt 'minion1' cassandra.list_permissions
=======
        salt 'minion1' cassandra_cql.list_permissions
>>>>>>> ef5d6c10

        salt 'minion1' cassandra_cql.list_permissions username=joe resource=test_keyspace permission=select

        salt 'minion1' cassandra_cql.list_permissions username=joe resource=test_table resource_type=table \
        permission=select contact_points=minion1
    '''
    keyspace_cql = "{0} {1}".format(resource_type, resource) if resource else "all keyspaces"
    permission_cql = "{0} permission".format(permission) if permission else "all permissions"
    query = "list {0} on {1}".format(permission_cql, keyspace_cql)

    if username:
        query = "{0} of {1}".format(query, username)

    log.debug("Attempting to list permissions with query '{0}'".format(query))

    ret = {}

    try:
        ret = cql_query(query, contact_points, port, cql_user, cql_pass)
    except CommandExecutionError:
        log.critical('Could not list permissions.')
        raise
    except BaseException as e:
        log.critical('Unexpected error while listing permissions: {0}'.format(str(e)))
        raise

    return ret


def grant_permission(username, resource=None, resource_type='keyspace', permission=None, contact_points=None, port=None,
                     cql_user=None, cql_pass=None):
    '''
    Grant permissions to a user.

    :param username:       The name of the user to grant permissions to.
    :type  username:       str
    :param resource:       The resource (keyspace or table), if None, permissions for all resources are granted.
    :type  resource:       str
    :param resource_type:  The resource_type (keyspace or table), defaults to 'keyspace'.
    :type  resource_type:  str
    :param permission:     A permission name (e.g. select), if None, all permissions are granted.
    :type  permission:     str
    :param contact_points: The Cassandra cluster addresses, can either be a string or a list of IPs.
    :type  contact_points: str | list[str]
    :param cql_user:       The Cassandra user if authentication is turned on.
    :type  cql_user:       str
    :param cql_pass:       The Cassandra user password if authentication is turned on.
    :type  cql_pass:       str
    :param port:           The Cassandra cluster port, defaults to None.
    :type  port:           int
    :return:
    :rtype:

    .. code-block:: bash
<<<<<<< HEAD

        salt 'minion1' cassandra.grant_permission
=======
        salt 'minion1' cassandra_cql.grant_permission
>>>>>>> ef5d6c10

        salt 'minion1' cassandra_cql.grant_permission username=joe resource=test_keyspace permission=select

        salt 'minion1' cassandra_cql.grant_permission username=joe resource=test_table resource_type=table \
        permission=select contact_points=minion1
    '''
    permission_cql = "grant {0}".format(permission) if permission else "grant all permissions"
    resource_cql = "on {0} {1}".format(resource_type, resource) if resource else "on all keyspaces"
    query = "{0} {1} to {2}".format(permission_cql, resource_cql, username)
    log.debug("Attempting to grant permissions with query '{0}'".format(query))

    try:
        cql_query(query, contact_points, port, cql_user, cql_pass)
    except CommandExecutionError:
        log.critical('Could not grant permissions.')
        raise
    except BaseException as e:
        log.critical('Unexpected error while granting permissions: {0}'.format(str(e)))
        raise

    return True<|MERGE_RESOLUTION|>--- conflicted
+++ resolved
@@ -647,12 +647,8 @@
     :rtype:                dict
 
     .. code-block:: bash
-<<<<<<< HEAD
-
-        salt 'minion1' cassandra.list_permissions
-=======
+
         salt 'minion1' cassandra_cql.list_permissions
->>>>>>> ef5d6c10
 
         salt 'minion1' cassandra_cql.list_permissions username=joe resource=test_keyspace permission=select
 
@@ -707,12 +703,8 @@
     :rtype:
 
     .. code-block:: bash
-<<<<<<< HEAD
-
-        salt 'minion1' cassandra.grant_permission
-=======
+
         salt 'minion1' cassandra_cql.grant_permission
->>>>>>> ef5d6c10
 
         salt 'minion1' cassandra_cql.grant_permission username=joe resource=test_keyspace permission=select
 
