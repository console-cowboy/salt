--- conflicted
+++ resolved
@@ -36,16 +36,13 @@
 except ImportError:
     pass
 
-<<<<<<< HEAD
 if salt.utils.is_windows():
     from salt.utils.win_runas import runas as win_runas
     HAS_WIN_RUNAS = True
 else:
     HAS_WIN_RUNAS = False
 
-=======
 __proxyenabled__ = ['*']
->>>>>>> a9edb194
 # Define the module's virtual name
 __virtualname__ = 'cmd'
 
