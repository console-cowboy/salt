# -*- coding: utf-8 -*-
"""
Manage LXD profiles.

.. versionadded:: 2019.2.0

.. note:

    - `pylxd`_ version 2 is required to let this work,
      currently only available via pip.

        To install on Ubuntu:

        $ apt-get install libssl-dev python-pip
        $ pip install -U pylxd

    - you need lxd installed on the minion
      for the init() and version() methods.

    - for the config_get() and config_get() methods
      you need to have lxd-client installed.

.. _pylxd: https://github.com/lxc/pylxd/blob/master/doc/source/installation.rst

:maintainer: René Jochum <rene@jochums.at>
:maturity: new
:depends: python-pylxd
:platform: Linux
"""

# Import python libs
from __future__ import absolute_import, print_function, unicode_literals

import os.path

import salt.ext.six as six

# Import salt libs
from salt.exceptions import CommandExecutionError, SaltInvocationError

__docformat__ = "restructuredtext en"

__virtualname__ = "lxd"

_password_config_key = "core.trust_password"


def __virtual__():
    """
    Only load if the lxd module is available in __salt__
<<<<<<< HEAD
    '''
    if 'lxd.version' in __salt__:
        return __virtualname__
    return (False, 'lxd module could not be loaded')


def init(name, storage_backend='dir', trust_password=None,
         network_address=None, network_port=None, storage_create_device=None,
         storage_create_loop=None, storage_pool=None,
         done_file='%SALT_CONFIG_DIR%/lxd_initialized'):
    '''
=======
    """
    return __virtualname__ if "lxd.version" in __salt__ else False


def init(
    name,
    storage_backend="dir",
    trust_password=None,
    network_address=None,
    network_port=None,
    storage_create_device=None,
    storage_create_loop=None,
    storage_pool=None,
    done_file="%SALT_CONFIG_DIR%/lxd_initialized",
):
    """
>>>>>>> a670b4ae
    Initalizes the LXD Daemon, as LXD doesn't tell if its initialized
    we touch the the done_file and check if it exist.

    This can only be called once per host unless you remove the done_file.

    name :
        Ignore this. This is just here for salt.

    storage_backend :
        Storage backend to use (zfs or dir, default: dir)

    trust_password :
        Password required to add new clients

    network_address : None
        Address to bind LXD to (default: none)

    network_port : None
        Port to bind LXD to (Default: 8443)

    storage_create_device : None
        Setup device based storage using this DEVICE

    storage_create_loop : None
        Setup loop based storage with this SIZE in GB

    storage_pool : None
        Storage pool to use or create

    done_file :
        Path where we check that this method has been called,
        as it can run only once and theres currently no way
        to ask LXD if init has been called.
    """

    ret = {
        "name": name,
        "storage_backend": storage_backend,
        "trust_password": True if trust_password is not None else False,
        "network_address": network_address,
        "network_port": network_port,
        "storage_create_device": storage_create_device,
        "storage_create_loop": storage_create_loop,
        "storage_pool": storage_pool,
        "done_file": done_file,
    }

    # TODO: Get a better path and don't hardcode '/etc/salt'
    done_file = done_file.replace("%SALT_CONFIG_DIR%", "/etc/salt")
    if os.path.exists(done_file):
        # Success we already did that.
        return _success(ret, "LXD is already initialized")

    if __opts__["test"]:
        return _success(ret, "Would initialize LXD")

    # We always touch the done_file, so when LXD is already initialized
    # we don't run this over and over.
    __salt__["file.touch"](done_file)

    try:
        __salt__["lxd.init"](
            storage_backend if storage_backend else None,
            trust_password if trust_password else None,
            network_address if network_address else None,
            network_port if network_port else None,
            storage_create_device if storage_create_device else None,
            storage_create_loop if storage_create_loop else None,
            storage_pool if storage_pool else None,
        )
    except CommandExecutionError as e:
        return _error(ret, six.text_type(e))

    return _success(ret, "Initialized the LXD Daemon")


def config_managed(name, value, force_password=False):
    """
    Manage a LXD Server config setting.

    name :
        The name of the config key.

    value :
        Its value.

    force_password : False
        Set this to True if you want to set the password on every run.

        As we can't retrieve the password from LXD we can't check
        if the current one is the same as the given one.

    """
    ret = {
        "name": name,
        "value": value if name != "core.trust_password" else True,
        "force_password": force_password,
    }

    try:
        current_value = __salt__["lxd.config_get"](name)
    except CommandExecutionError as e:
        return _error(ret, six.text_type(e))

    if name == _password_config_key and (not force_password or not current_value):
        msg = (
            '"{0}" is already set ' "(we don't known if the password is correct)"
        ).format(name)
        return _success(ret, msg)

    elif six.text_type(value) == current_value:
        msg = '"{0}" is already set to "{1}"'.format(name, value)
        return _success(ret, msg)

    if __opts__["test"]:
        if name == _password_config_key:
            msg = "Would set the LXD password"
            ret["changes"] = {"password": msg}
            return _unchanged(ret, msg)
        else:
            msg = 'Would set the "{0}" to "{1}"'.format(name, value)
            ret["changes"] = {name: msg}
            return _unchanged(ret, msg)

    result_msg = ""
    try:
        result_msg = __salt__["lxd.config_set"](name, value)[0]
        if name == _password_config_key:
            ret["changes"] = {name: "Changed the password"}
        else:
            ret["changes"] = {
                name: 'Changed from "{0}" to {1}"'.format(current_value, value)
            }
    except CommandExecutionError as e:
        return _error(ret, six.text_type(e))

    return _success(ret, result_msg)


def authenticate(name, remote_addr, password, cert, key, verify_cert=True):
    """
    Authenticate with a remote peer.

    .. notes:

        This function makes every time you run this a connection
        to remote_addr, you better call this only once.

    remote_addr :
        An URL to a remote Server, you also have to give cert and key if you
        provide remote_addr!

        Examples:
            https://myserver.lan:8443
            /var/lib/mysocket.sock

    password :
        The PaSsW0rD

    cert :
        PEM Formatted SSL Zertifikate.

        Examples:
            /root/.config/lxc/client.crt

    key :
        PEM Formatted SSL Key.

        Examples:
            /root/.config/lxc/client.key

    verify_cert : True
        Wherever to verify the cert, this is by default True
        but in the most cases you want to set it off as LXD
        normaly uses self-signed certificates.

    name:
        Ignore this. This is just here for salt.
    """
    ret = {
        "name": name,
        "remote_addr": remote_addr,
        "cert": cert,
        "key": key,
        "verify_cert": verify_cert,
    }

    try:
        client = __salt__["lxd.pylxd_client_get"](remote_addr, cert, key, verify_cert)
    except SaltInvocationError as e:
        return _error(ret, six.text_type(e))
    except CommandExecutionError as e:
        return _error(ret, six.text_type(e))

    if client.trusted:
        return _success(ret, "Already authenticated.")

    try:
        result = __salt__["lxd.authenticate"](
            remote_addr, password, cert, key, verify_cert
        )
    except CommandExecutionError as e:
        return _error(ret, six.text_type(e))

    if result is not True:
        return _error(ret, "Failed to authenticate with peer: {0}".format(remote_addr))

    msg = "Successfully authenticated with peer: {0}".format(remote_addr)
    ret["changes"] = msg
    return _success(ret, msg)


def _success(ret, success_msg):
    ret["result"] = True
    ret["comment"] = success_msg
    if "changes" not in ret:
        ret["changes"] = {}
    return ret


def _unchanged(ret, msg):
    ret["result"] = None
    ret["comment"] = msg
    if "changes" not in ret:
        ret["changes"] = {}
    return ret


def _error(ret, err_msg):
    ret["result"] = False
    ret["comment"] = err_msg
    if "changes" not in ret:
        ret["changes"] = {}
    return ret<|MERGE_RESOLUTION|>--- conflicted
+++ resolved
@@ -48,21 +48,10 @@
 def __virtual__():
     """
     Only load if the lxd module is available in __salt__
-<<<<<<< HEAD
-    '''
-    if 'lxd.version' in __salt__:
+    """
+    if "lxd.version" in __salt__:
         return __virtualname__
-    return (False, 'lxd module could not be loaded')
-
-
-def init(name, storage_backend='dir', trust_password=None,
-         network_address=None, network_port=None, storage_create_device=None,
-         storage_create_loop=None, storage_pool=None,
-         done_file='%SALT_CONFIG_DIR%/lxd_initialized'):
-    '''
-=======
-    """
-    return __virtualname__ if "lxd.version" in __salt__ else False
+    return (False, "lxd module could not be loaded")
 
 
 def init(
@@ -77,7 +66,6 @@
     done_file="%SALT_CONFIG_DIR%/lxd_initialized",
 ):
     """
->>>>>>> a670b4ae
     Initalizes the LXD Daemon, as LXD doesn't tell if its initialized
     we touch the the done_file and check if it exist.
 
