# -*- coding: utf-8 -*-
'''
Nova class
'''

# Import Python libs
from __future__ import absolute_import, with_statement
import inspect
import logging
import time

# Import third party libs
import salt.ext.six as six
HAS_NOVA = False
# pylint: disable=import-error
try:
    import novaclient
    from novaclient import client
    from novaclient.shell import OpenStackComputeShell
    import novaclient.utils
    import novaclient.auth_plugin
    import novaclient.exceptions
    import novaclient.extension
    import novaclient.base
    HAS_NOVA = True
except ImportError:
    pass

HAS_KEYSTONEAUTH = False
try:
    import keystoneauth1.loading
    import keystoneauth1.session
    HAS_KEYSTONEAUTH = True
except ImportError:
    pass
# pylint: enable=import-error

# Import salt libs
import salt.utils
from salt.exceptions import SaltCloudSystemExit
from salt.utils.versions import LooseVersion as _LooseVersion

# Get logging started
log = logging.getLogger(__name__)

# Version added to novaclient.client.Client function
NOVACLIENT_MINVER = '2.6.1'
NOVACLIENT_MAXVER = '6.0.1'

# dict for block_device_mapping_v2
CLIENT_BDM2_KEYS = {
    'id': 'uuid',
    'source': 'source_type',
    'dest': 'destination_type',
    'bus': 'disk_bus',
    'device': 'device_name',
    'size': 'volume_size',
    'format': 'guest_format',
    'bootindex': 'boot_index',
    'type': 'device_type',
    'shutdown': 'delete_on_termination',
}


def check_nova():
    if HAS_NOVA:
<<<<<<< HEAD
        novaclient_ver = _LooseVersion(novaclient.__version__)
        min_ver = _LooseVersion(NOVACLIENT_MINVER)
        if novaclient_ver >= min_ver:
=======
        novaclient_ver = LooseVersion(novaclient.__version__)
        min_ver = LooseVersion(NOVACLIENT_MINVER)
        max_ver = LooseVersion(NOVACLIENT_MAXVER)
        if novaclient_ver >= min_ver and novaclient_ver <= max_ver:
>>>>>>> edcafc6a
            return HAS_NOVA
        elif novaclient_ver > max_ver:
            log.debug('Older novaclient version required. Maximum: {0}'.format(NOVACLIENT_MAXVER))
            return False
        log.debug('Newer novaclient version required.  Minimum: {0}'.format(NOVACLIENT_MINVER))
    return False


# kwargs has to be an object instead of a dictionary for the __post_parse_arg__
class KwargsStruct(object):
    def __init__(self, **entries):
        self.__dict__.update(entries)


def _parse_block_device_mapping_v2(block_device=None, boot_volume=None, snapshot=None, ephemeral=None, swap=None):
    bdm = []
    if block_device is None:
        block_device = []
    if ephemeral is None:
        ephemeral = []

    if boot_volume is not None:
        bdm_dict = {'uuid': boot_volume, 'source_type': 'volume',
                    'destination_type': 'volume', 'boot_index': 0,
                    'delete_on_termination': False}
        bdm.append(bdm_dict)

    if snapshot is not None:
        bdm_dict = {'uuid': snapshot, 'source_type': 'snapshot',
                    'destination_type': 'volume', 'boot_index': 0,
                    'delete_on_termination': False}
        bdm.append(bdm_dict)

    for device_spec in block_device:
        bdm_dict = {}

        for key, value in six.iteritems(device_spec):
            bdm_dict[CLIENT_BDM2_KEYS[key]] = value

        # Convert the delete_on_termination to a boolean or set it to true by
        # default for local block devices when not specified.
        if 'delete_on_termination' in bdm_dict:
            action = bdm_dict['delete_on_termination']
            bdm_dict['delete_on_termination'] = (action == 'remove')
        elif bdm_dict.get('destination_type') == 'local':
            bdm_dict['delete_on_termination'] = True

        bdm.append(bdm_dict)

    for ephemeral_spec in ephemeral:
        bdm_dict = {'source_type': 'blank', 'destination_type': 'local',
                    'boot_index': -1, 'delete_on_termination': True}
        if 'size' in ephemeral_spec:
            bdm_dict['volume_size'] = ephemeral_spec['size']
        if 'format' in ephemeral_spec:
            bdm_dict['guest_format'] = ephemeral_spec['format']

        bdm.append(bdm_dict)

    if swap is not None:
        bdm_dict = {'source_type': 'blank', 'destination_type': 'local',
                    'boot_index': -1, 'delete_on_termination': True,
                    'guest_format': 'swap', 'volume_size': swap}
        bdm.append(bdm_dict)

    return bdm


class NovaServer(object):
    def __init__(self, name, server, password=None):
        '''
        Make output look like libcloud output for consistency
        '''
        self.name = name
        self.id = server['id']
        self.image = server.get('image', {}).get('id', 'Boot From Volume')
        self.size = server['flavor']['id']
        self.state = server['state']
        self._uuid = None
        self.extra = {
            'metadata': server['metadata'],
            'access_ip': server['accessIPv4']
        }

        self.addresses = server.get('addresses', {})
        self.public_ips, self.private_ips = [], []
        self.fixed_ips, self.floating_ips = [], []
        for network in self.addresses.values():
            for addr in network:
                if salt.utils.cloud.is_public_ip(addr['addr']):
                    self.public_ips.append(addr['addr'])
                else:
                    self.private_ips.append(addr['addr'])
                if addr.get('OS-EXT-IPS:type') == 'floating':
                    self.floating_ips.append(addr['addr'])
                else:
                    self.fixed_ips.append(addr['addr'])

        if password:
            self.extra['password'] = password

    def __str__(self):
        return self.__dict__


def get_entry(dict_, key, value, raise_error=True):
    for entry in dict_:
        if entry[key] == value:
            return entry
    if raise_error is True:
        raise SaltCloudSystemExit('Unable to find {0} in {1}.'.format(key, dict_))
    return {}


def get_entry_multi(dict_, pairs, raise_error=True):
    for entry in dict_:
        if all([entry[key] == value for key, value in pairs]):
            return entry
    if raise_error is True:
        raise SaltCloudSystemExit('Unable to find {0} in {1}.'.format(pairs, dict_))
    return {}


def sanatize_novaclient(kwargs):
    variables = (
        'username', 'api_key', 'project_id', 'auth_url', 'insecure',
        'timeout', 'proxy_tenant_id', 'proxy_token', 'region_name',
        'endpoint_type', 'extensions', 'service_type', 'service_name',
        'volume_service_name', 'timings', 'bypass_url', 'os_cache',
        'no_cache', 'http_log_debug', 'auth_system', 'auth_plugin',
        'auth_token', 'cacert', 'tenant_id'
    )
    ret = {}
    for var in kwargs:
        if var in variables:
            ret[var] = kwargs[var]

    return ret


# Function alias to not shadow built-ins
class SaltNova(object):
    '''
    Class for all novaclient functions
    '''
    extensions = []

    def __init__(
        self,
        username,
        project_id,
        auth_url,
        region_name=None,
        password=None,
        os_auth_plugin=None,
        use_keystoneauth=False,
        **kwargs
    ):
        '''
        Set up nova credentials
        '''
        if all([use_keystoneauth, HAS_KEYSTONEAUTH]):
            self._new_init(username=username,
                           project_id=project_id,
                           auth_url=auth_url,
                           region_name=region_name,
                           password=password,
                           os_auth_plugin=os_auth_plugin,
                           **kwargs)
        else:
            self._old_init(username=username,
                           project_id=project_id,
                           auth_url=auth_url,
                           region_name=region_name,
                           password=password,
                           os_auth_plugin=os_auth_plugin,
                           **kwargs)

    def _new_init(self, username, project_id, auth_url, region_name, password, os_auth_plugin, auth=None, verify=True, **kwargs):
        if auth is None:
            auth = {}

        loader = keystoneauth1.loading.get_plugin_loader(os_auth_plugin or 'password')

        self.client_kwargs = kwargs.copy()
        self.kwargs = auth.copy()
        if not self.extensions:
            if hasattr(OpenStackComputeShell, '_discover_extensions'):
                self.extensions = OpenStackComputeShell()._discover_extensions('2.0')
            else:
                self.extensions = client.discover_extensions('2.0')
            for extension in self.extensions:
                extension.run_hooks('__pre_parse_args__')
            self.client_kwargs['extensions'] = self.extensions

        self.kwargs['username'] = username
        self.kwargs['project_name'] = project_id
        self.kwargs['auth_url'] = auth_url
        self.kwargs['password'] = password
        if auth_url.endswith('3'):
            self.kwargs['user_domain_name'] = kwargs.get('user_domain_name', 'default')
            self.kwargs['project_domain_name'] = kwargs.get('project_domain_name', 'default')

        self.client_kwargs['region_name'] = region_name
        self.client_kwargs['service_type'] = 'compute'

        if hasattr(self, 'extensions'):
            # needs an object, not a dictionary
            self.kwargstruct = KwargsStruct(**self.client_kwargs)
            for extension in self.extensions:
                extension.run_hooks('__post_parse_args__', self.kwargstruct)
            self.client_kwargs = self.kwargstruct.__dict__

        # Requires novaclient version >= 2.6.1
        self.version = str(kwargs.get('version', 2))

        self.client_kwargs = sanatize_novaclient(self.client_kwargs)
        options = loader.load_from_options(**self.kwargs)
        self.session = keystoneauth1.session.Session(auth=options, verify=verify)
        conn = client.Client(version=self.version, session=self.session, **self.client_kwargs)
        self.kwargs['auth_token'] = conn.client.session.get_token()
        self.catalog = conn.client.session.get('/auth/catalog', endpoint_filter={'service_type': 'identity'}).json().get('catalog', [])
        if conn.client.get_endpoint(service_type='identity').endswith('v3'):
            self._v3_setup(region_name)
        else:
            self._v2_setup(region_name)

    def _old_init(self, username, project_id, auth_url, region_name, password, os_auth_plugin, **kwargs):
        self.kwargs = kwargs.copy()
        if not self.extensions:
            if hasattr(OpenStackComputeShell, '_discover_extensions'):
                self.extensions = OpenStackComputeShell()._discover_extensions('2.0')
            else:
                self.extensions = client.discover_extensions('2.0')
            for extension in self.extensions:
                extension.run_hooks('__pre_parse_args__')
            self.kwargs['extensions'] = self.extensions

        self.kwargs['username'] = username
        self.kwargs['project_id'] = project_id
        self.kwargs['auth_url'] = auth_url
        self.kwargs['region_name'] = region_name
        self.kwargs['service_type'] = 'compute'

        # used in novaclient extensions to see if they are rackspace or not, to know if it needs to load
        # the hooks for that extension or not.  This is cleaned up by sanatize_novaclient
        self.kwargs['os_auth_url'] = auth_url

        if os_auth_plugin is not None:
            novaclient.auth_plugin.discover_auth_systems()
            auth_plugin = novaclient.auth_plugin.load_plugin(os_auth_plugin)
            self.kwargs['auth_plugin'] = auth_plugin
            self.kwargs['auth_system'] = os_auth_plugin

        if not self.kwargs.get('api_key', None):
            self.kwargs['api_key'] = password

        # This has to be run before sanatize_novaclient before extra variables are cleaned out.
        if hasattr(self, 'extensions'):
            # needs an object, not a dictionary
            self.kwargstruct = KwargsStruct(**self.kwargs)
            for extension in self.extensions:
                extension.run_hooks('__post_parse_args__', self.kwargstruct)
            self.kwargs = self.kwargstruct.__dict__

        self.kwargs = sanatize_novaclient(self.kwargs)

        # Requires novaclient version >= 2.6.1
        self.kwargs['version'] = str(kwargs.get('version', 2))

        conn = client.Client(**self.kwargs)
        try:
            conn.client.authenticate()
        except novaclient.exceptions.AmbiguousEndpoints:
            raise SaltCloudSystemExit(
                "Nova provider requires a 'region_name' to be specified"
            )

        self.kwargs['auth_token'] = conn.client.auth_token
        self.catalog = conn.client.service_catalog.catalog['access']['serviceCatalog']

        self._v2_setup(region_name)

    def _v3_setup(self, region_name):
        if region_name is not None:
            servers_endpoints = get_entry(self.catalog, 'type', 'compute')['endpoints']
            self.kwargs['bypass_url'] = get_entry_multi(
                servers_endpoints,
                [('region', region_name), ('interface', 'public')]
            )['url']

        self.compute_conn = client.Client(version=self.version, session=self.session, **self.client_kwargs)

        volume_endpoints = get_entry(self.catalog, 'type', 'volume', raise_error=False).get('endpoints', {})
        if volume_endpoints:
            if region_name is not None:
                self.kwargs['bypass_url'] = get_entry_multi(
                    volume_endpoints,
                    [('region', region_name), ('interface', 'public')]
                )['url']

            self.volume_conn = client.Client(version=self.version, session=self.session, **self.client_kwargs)
            if hasattr(self, 'extensions'):
                self.expand_extensions()
        else:
            self.volume_conn = None

    def _v2_setup(self, region_name):
        if region_name is not None:
            servers_endpoints = get_entry(self.catalog, 'type', 'compute')['endpoints']
            self.kwargs['bypass_url'] = get_entry(
                servers_endpoints,
                'region',
                region_name
            )['publicURL']

        self.compute_conn = client.Client(**self.kwargs)

        volume_endpoints = get_entry(self.catalog, 'type', 'volume', raise_error=False).get('endpoints', {})
        if volume_endpoints:
            if region_name is not None:
                self.kwargs['bypass_url'] = get_entry(
                    volume_endpoints,
                    'region',
                    region_name
                )['publicURL']

            self.volume_conn = client.Client(**self.kwargs)
            if hasattr(self, 'extensions'):
                self.expand_extensions()
        else:
            self.volume_conn = None

    def expand_extensions(self):
        for connection in (self.compute_conn, self.volume_conn):
            if connection is None:
                continue
            for extension in self.extensions:
                for attr in extension.module.__dict__:
                    if not inspect.isclass(getattr(extension.module, attr)):
                        continue
                    for key, value in six.iteritems(connection.__dict__):
                        if not isinstance(value, novaclient.base.Manager):
                            continue
                        if value.__class__.__name__ == attr:
                            setattr(connection, key, extension.manager_class(connection))

    def get_catalog(self):
        '''
        Return service catalog
        '''
        return self.catalog

    def server_show_libcloud(self, uuid):
        '''
        Make output look like libcloud output for consistency
        '''
        server_info = self.server_show(uuid)
        server = next(six.itervalues(server_info))
        server_name = next(six.iterkeys(server_info))
        if not hasattr(self, 'password'):
            self.password = None
        ret = NovaServer(server_name, server, self.password)

        return ret

    def boot(self, name, flavor_id=0, image_id=0, timeout=300, **kwargs):
        '''
        Boot a cloud server.
        '''
        nt_ks = self.compute_conn
        kwargs['name'] = name
        kwargs['flavor'] = flavor_id
        kwargs['image'] = image_id or None
        ephemeral = kwargs.pop('ephemeral', [])
        block_device = kwargs.pop('block_device', [])
        boot_volume = kwargs.pop('boot_volume', None)
        snapshot = kwargs.pop('snapshot', None)
        swap = kwargs.pop('swap', None)
        kwargs['block_device_mapping_v2'] = _parse_block_device_mapping_v2(
            block_device=block_device, boot_volume=boot_volume, snapshot=snapshot,
            ephemeral=ephemeral, swap=swap
        )
        response = nt_ks.servers.create(**kwargs)
        self.uuid = response.id
        self.password = getattr(response, 'adminPass', None)

        start = time.time()
        trycount = 0
        while True:
            trycount += 1
            try:
                return self.server_show_libcloud(self.uuid)
            except Exception as exc:
                log.debug(
                    'Server information not yet available: {0}'.format(exc)
                )
                time.sleep(1)
                if time.time() - start > timeout:
                    log.error('Timed out after {0} seconds '
                              'while waiting for data'.format(timeout))
                    return False

                log.debug(
                    'Retrying server_show() (try {0})'.format(trycount)
                )

    def show_instance(self, name):
        '''
        Find a server by its name (libcloud)
        '''
        return self.server_by_name(name)

    def root_password(self, server_id, password):
        '''
        Change server(uuid's) root password
        '''
        nt_ks = self.compute_conn
        nt_ks.servers.change_password(server_id, password)

    def server_by_name(self, name):
        '''
        Find a server by its name
        '''
        return self.server_show_libcloud(
            self.server_list().get(name, {}).get('id', '')
        )

    def _volume_get(self, volume_id):
        '''
        Organize information about a volume from the volume_id
        '''
        if self.volume_conn is None:
            raise SaltCloudSystemExit('No cinder endpoint available')
        nt_ks = self.volume_conn
        volume = nt_ks.volumes.get(volume_id)
        response = {'name': volume.display_name,
                    'size': volume.size,
                    'id': volume.id,
                    'description': volume.display_description,
                    'attachments': volume.attachments,
                    'status': volume.status
                    }
        return response

    def volume_list(self, search_opts=None):
        '''
        List all block volumes
        '''
        if self.volume_conn is None:
            raise SaltCloudSystemExit('No cinder endpoint available')
        nt_ks = self.volume_conn
        volumes = nt_ks.volumes.list(search_opts=search_opts)
        response = {}
        for volume in volumes:
            response[volume.display_name] = {
                'name': volume.display_name,
                'size': volume.size,
                'id': volume.id,
                'description': volume.display_description,
                'attachments': volume.attachments,
                'status': volume.status
            }
        return response

    def volume_show(self, name):
        '''
        Show one volume
        '''
        if self.volume_conn is None:
            raise SaltCloudSystemExit('No cinder endpoint available')
        nt_ks = self.volume_conn
        volumes = self.volume_list(
            search_opts={'display_name': name},
        )
        volume = volumes[name]
#        except Exception as esc:
#            # volume doesn't exist
#            log.error(esc.strerror)
#            return {'name': name, 'status': 'deleted'}

        return volume

    def volume_create(self, name, size=100, snapshot=None, voltype=None,
                      availability_zone=None):
        '''
        Create a block device
        '''
        if self.volume_conn is None:
            raise SaltCloudSystemExit('No cinder endpoint available')
        nt_ks = self.volume_conn
        response = nt_ks.volumes.create(
            size=size,
            display_name=name,
            volume_type=voltype,
            snapshot_id=snapshot,
            availability_zone=availability_zone
        )

        return self._volume_get(response.id)

    def volume_delete(self, name):
        '''
        Delete a block device
        '''
        if self.volume_conn is None:
            raise SaltCloudSystemExit('No cinder endpoint available')
        nt_ks = self.volume_conn
        try:
            volume = self.volume_show(name)
        except KeyError as exc:
            raise SaltCloudSystemExit('Unable to find {0} volume: {1}'.format(name, exc))
        if volume['status'] == 'deleted':
            return volume
        response = nt_ks.volumes.delete(volume['id'])
        return volume

    def volume_detach(self,
                      name,
                      timeout=300):
        '''
        Detach a block device
        '''
        try:
            volume = self.volume_show(name)
        except KeyError as exc:
            raise SaltCloudSystemExit('Unable to find {0} volume: {1}'.format(name, exc))
        if not volume['attachments']:
            return True
        response = self.compute_conn.volumes.delete_server_volume(
            volume['attachments'][0]['server_id'],
            volume['attachments'][0]['id']
        )
        trycount = 0
        start = time.time()
        while True:
            trycount += 1
            try:
                response = self._volume_get(volume['id'])
                if response['status'] == 'available':
                    return response
            except Exception as exc:
                log.debug('Volume is detaching: {0}'.format(name))
                time.sleep(1)
                if time.time() - start > timeout:
                    log.error('Timed out after {0} seconds '
                              'while waiting for data'.format(timeout))
                    return False

                log.debug(
                    'Retrying volume_show() (try {0})'.format(trycount)
                )

    def volume_attach(self,
                      name,
                      server_name,
                      device='/dev/xvdb',
                      timeout=300):
        '''
        Attach a block device
        '''
        try:
            volume = self.volume_show(name)
        except KeyError as exc:
            raise SaltCloudSystemExit('Unable to find {0} volume: {1}'.format(name, exc))
        server = self.server_by_name(server_name)
        response = self.compute_conn.volumes.create_server_volume(
            server.id,
            volume['id'],
            device=device
        )
        trycount = 0
        start = time.time()
        while True:
            trycount += 1
            try:
                response = self._volume_get(volume['id'])
                if response['status'] == 'in-use':
                    return response
            except Exception as exc:
                log.debug('Volume is attaching: {0}'.format(name))
                time.sleep(1)
                if time.time() - start > timeout:
                    log.error('Timed out after {0} seconds '
                              'while waiting for data'.format(timeout))
                    return False

                log.debug(
                    'Retrying volume_show() (try {0})'.format(trycount)
                )

    def suspend(self, instance_id):
        '''
        Suspend a server
        '''
        nt_ks = self.compute_conn
        response = nt_ks.servers.suspend(instance_id)
        return True

    def resume(self, instance_id):
        '''
        Resume a server
        '''
        nt_ks = self.compute_conn
        response = nt_ks.servers.resume(instance_id)
        return True

    def lock(self, instance_id):
        '''
        Lock an instance
        '''
        nt_ks = self.compute_conn
        response = nt_ks.servers.lock(instance_id)
        return True

    def delete(self, instance_id):
        '''
        Delete a server
        '''
        nt_ks = self.compute_conn
        response = nt_ks.servers.delete(instance_id)
        return True

    def flavor_list(self):
        '''
        Return a list of available flavors (nova flavor-list)
        '''
        nt_ks = self.compute_conn
        ret = {}
        for flavor in nt_ks.flavors.list():
            links = {}
            for link in flavor.links:
                links[link['rel']] = link['href']
            ret[flavor.name] = {
                'disk': flavor.disk,
                'id': flavor.id,
                'name': flavor.name,
                'ram': flavor.ram,
                'swap': flavor.swap,
                'vcpus': flavor.vcpus,
                'links': links,
            }
            if hasattr(flavor, 'rxtx_factor'):
                ret[flavor.name]['rxtx_factor'] = flavor.rxtx_factor
        return ret

    list_sizes = flavor_list

    def flavor_create(self,
                      name,             # pylint: disable=C0103
                      flavor_id=0,      # pylint: disable=C0103
                      ram=0,
                      disk=0,
                      vcpus=1):
        '''
        Create a flavor
        '''
        nt_ks = self.compute_conn
        nt_ks.flavors.create(
            name=name, flavorid=flavor_id, ram=ram, disk=disk, vcpus=vcpus
        )
        return {'name': name,
                'id': flavor_id,
                'ram': ram,
                'disk': disk,
                'vcpus': vcpus}

    def flavor_delete(self, flavor_id):  # pylint: disable=C0103
        '''
        Delete a flavor
        '''
        nt_ks = self.compute_conn
        nt_ks.flavors.delete(flavor_id)
        return 'Flavor deleted: {0}'.format(flavor_id)

    def keypair_list(self):
        '''
        List keypairs
        '''
        nt_ks = self.compute_conn
        ret = {}
        for keypair in nt_ks.keypairs.list():
            ret[keypair.name] = {
                'name': keypair.name,
                'fingerprint': keypair.fingerprint,
                'public_key': keypair.public_key,
            }
        return ret

    def keypair_add(self, name, pubfile=None, pubkey=None):
        '''
        Add a keypair
        '''
        nt_ks = self.compute_conn
        if pubfile:
            with salt.utils.fopen(pubfile, 'r') as fp_:
                pubkey = fp_.read()
        if not pubkey:
            return False
        nt_ks.keypairs.create(name, public_key=pubkey)
        ret = {'name': name, 'pubkey': pubkey}
        return ret

    def keypair_delete(self, name):
        '''
        Delete a keypair
        '''
        nt_ks = self.compute_conn
        nt_ks.keypairs.delete(name)
        return 'Keypair deleted: {0}'.format(name)

    def image_show(self, image_id):
        '''
        Show image details and metadata
        '''
        nt_ks = self.compute_conn
        image = nt_ks.images.get(image_id)
        links = {}
        for link in image.links:
            links[link['rel']] = link['href']
        ret = {
            'name': image.name,
            'id': image.id,
            'status': image.status,
            'progress': image.progress,
            'created': image.created,
            'updated': image.updated,
            'metadata': image.metadata,
            'links': links,
        }
        if hasattr(image, 'minDisk'):
            ret['minDisk'] = image.minDisk
        if hasattr(image, 'minRam'):
            ret['minRam'] = image.minRam

        return ret

    def image_list(self, name=None):
        '''
        List server images
        '''
        nt_ks = self.compute_conn
        ret = {}
        for image in nt_ks.images.list():
            links = {}
            for link in image.links:
                links[link['rel']] = link['href']
            ret[image.name] = {
                'name': image.name,
                'id': image.id,
                'status': image.status,
                'progress': image.progress,
                'created': image.created,
                'updated': image.updated,
                'metadata': image.metadata,
                'links': links,
            }
            if hasattr(image, 'minDisk'):
                ret[image.name]['minDisk'] = image.minDisk
            if hasattr(image, 'minRam'):
                ret[image.name]['minRam'] = image.minRam
        if name:
            return {name: ret[name]}
        return ret

    list_images = image_list

    def image_meta_set(self,
                       image_id=None,
                       name=None,
                       **kwargs):  # pylint: disable=C0103
        '''
        Set image metadata
        '''
        nt_ks = self.compute_conn
        if name:
            for image in nt_ks.images.list():
                if image.name == name:
                    image_id = image.id  # pylint: disable=C0103
        if not image_id:
            return {'Error': 'A valid image name or id was not specified'}
        nt_ks.images.set_meta(image_id, kwargs)
        return {image_id: kwargs}

    def image_meta_delete(self,
                          image_id=None,     # pylint: disable=C0103
                          name=None,
                          keys=None):
        '''
        Delete image metadata
        '''
        nt_ks = self.compute_conn
        if name:
            for image in nt_ks.images.list():
                if image.name == name:
                    image_id = image.id  # pylint: disable=C0103
        pairs = keys.split(',')
        if not image_id:
            return {'Error': 'A valid image name or id was not specified'}
        nt_ks.images.delete_meta(image_id, pairs)
        return {image_id: 'Deleted: {0}'.format(pairs)}

    def server_list(self):
        '''
        List servers
        '''
        nt_ks = self.compute_conn
        ret = {}
        for item in nt_ks.servers.list():
            try:
                ret[item.name] = {
                    'id': item.id,
                    'name': item.name,
                    'state': item.status,
                    'accessIPv4': item.accessIPv4,
                    'accessIPv6': item.accessIPv6,
                    'flavor': {'id': item.flavor['id'],
                               'links': item.flavor['links']},
                    'image': {'id': item.image['id'] if item.image else 'Boot From Volume',
                              'links': item.image['links'] if item.image else ''},
                    }
            except TypeError:
                pass
        return ret

    def server_list_min(self):
        '''
        List minimal information about servers
        '''
        nt_ks = self.compute_conn
        ret = {}
        for item in nt_ks.servers.list(detailed=False):
            try:
                ret[item.name] = {
                    'id': item.id,
                    'status': 'Running'
                }
            except TypeError:
                pass
        return ret

    def server_list_detailed(self):
        '''
        Detailed list of servers
        '''
        nt_ks = self.compute_conn
        ret = {}
        for item in nt_ks.servers.list():
            try:
                ret[item.name] = {
                    'OS-EXT-SRV-ATTR': {},
                    'OS-EXT-STS': {},
                    'accessIPv4': item.accessIPv4,
                    'accessIPv6': item.accessIPv6,
                    'addresses': item.addresses,
                    'created': item.created,
                    'flavor': {'id': item.flavor['id'],
                               'links': item.flavor['links']},
                    'hostId': item.hostId,
                    'id': item.id,
                    'image': {'id': item.image['id'] if item.image else 'Boot From Volume',
                              'links': item.image['links'] if item.image else ''},
                    'key_name': item.key_name,
                    'links': item.links,
                    'metadata': item.metadata,
                    'name': item.name,
                    'state': item.status,
                    'tenant_id': item.tenant_id,
                    'updated': item.updated,
                    'user_id': item.user_id,
                }
            except TypeError:
                continue

            ret[item.name]['progress'] = getattr(item, 'progress', '0')

            if hasattr(item.__dict__, 'OS-DCF:diskConfig'):
                ret[item.name]['OS-DCF'] = {
                    'diskConfig': item.__dict__['OS-DCF:diskConfig']
                }
            if hasattr(item.__dict__, 'OS-EXT-SRV-ATTR:host'):
                ret[item.name]['OS-EXT-SRV-ATTR']['host'] = \
                    item.__dict__['OS-EXT-SRV-ATTR:host']
            if hasattr(item.__dict__, 'OS-EXT-SRV-ATTR:hypervisor_hostname'):
                ret[item.name]['OS-EXT-SRV-ATTR']['hypervisor_hostname'] = \
                    item.__dict__['OS-EXT-SRV-ATTR:hypervisor_hostname']
            if hasattr(item.__dict__, 'OS-EXT-SRV-ATTR:instance_name'):
                ret[item.name]['OS-EXT-SRV-ATTR']['instance_name'] = \
                    item.__dict__['OS-EXT-SRV-ATTR:instance_name']
            if hasattr(item.__dict__, 'OS-EXT-STS:power_state'):
                ret[item.name]['OS-EXT-STS']['power_state'] = \
                    item.__dict__['OS-EXT-STS:power_state']
            if hasattr(item.__dict__, 'OS-EXT-STS:task_state'):
                ret[item.name]['OS-EXT-STS']['task_state'] = \
                    item.__dict__['OS-EXT-STS:task_state']
            if hasattr(item.__dict__, 'OS-EXT-STS:vm_state'):
                ret[item.name]['OS-EXT-STS']['vm_state'] = \
                    item.__dict__['OS-EXT-STS:vm_state']
            if hasattr(item.__dict__, 'security_groups'):
                ret[item.name]['security_groups'] = \
                    item.__dict__['security_groups']
        return ret

    def server_show(self, server_id):
        '''
        Show details of one server
        '''
        ret = {}
        try:
            servers = self.server_list_detailed()
        except AttributeError:
            raise SaltCloudSystemExit('Corrupt server in server_list_detailed. Remove corrupt servers.')
        for server_name, server in six.iteritems(servers):
            if str(server['id']) == server_id:
                ret[server_name] = server
        return ret

    def secgroup_create(self, name, description):
        '''
        Create a security group
        '''
        nt_ks = self.compute_conn
        nt_ks.security_groups.create(name, description)
        ret = {'name': name, 'description': description}
        return ret

    def secgroup_delete(self, name):
        '''
        Delete a security group
        '''
        nt_ks = self.compute_conn
        for item in nt_ks.security_groups.list():
            if item.name == name:
                nt_ks.security_groups.delete(item.id)
                return {name: 'Deleted security group: {0}'.format(name)}
        return 'Security group not found: {0}'.format(name)

    def secgroup_list(self):
        '''
        List security groups
        '''
        nt_ks = self.compute_conn
        ret = {}
        for item in nt_ks.security_groups.list():
            ret[item.name] = {
                'name': item.name,
                'description': item.description,
                'id': item.id,
                'tenant_id': item.tenant_id,
                'rules': item.rules,
            }
        return ret

    def _item_list(self):
        '''
        List items
        '''
        nt_ks = self.compute_conn
        ret = []
        for item in nt_ks.items.list():
            ret.append(item.__dict__)
        return ret

    def _network_show(self, name, network_lst):
        '''
        Parse the returned network list
        '''
        for net in network_lst:
            if net.label == name:
                return net.__dict__
        return {}

    def network_show(self, name):
        '''
        Show network information
        '''
        nt_ks = self.compute_conn
        net_list = nt_ks.networks.list()
        return self._network_show(name, net_list)

    def network_list(self):
        '''
        List extra private networks
        '''
        nt_ks = self.compute_conn
        return [network.__dict__ for network in nt_ks.networks.list()]

    def _sanatize_network_params(self, kwargs):
        '''
        Sanatize novaclient network parameters
        '''
        params = [
            'label', 'bridge', 'bridge_interface', 'cidr', 'cidr_v6', 'dns1',
            'dns2', 'fixed_cidr', 'gateway', 'gateway_v6', 'multi_host',
            'priority', 'project_id', 'vlan_start', 'vpn_start'
        ]

        for variable in six.iterkeys(kwargs):  # iterate over a copy, we might delete some
            if variable not in params:
                del kwargs[variable]
        return kwargs

    def network_create(self, name, **kwargs):
        '''
        Create extra private network
        '''
        nt_ks = self.compute_conn
        kwargs['label'] = name
        kwargs = self._sanatize_network_params(kwargs)
        net = nt_ks.networks.create(**kwargs)
        return net.__dict__

    def _server_uuid_from_name(self, name):
        '''
        Get server uuid from name
        '''
        return self.server_list().get(name, {}).get('id', '')

    def virtual_interface_list(self, name):
        '''
        Get virtual interfaces on slice
        '''
        nt_ks = self.compute_conn
        nets = nt_ks.virtual_interfaces.list(self._server_uuid_from_name(name))
        return [network.__dict__ for network in nets]

    def virtual_interface_create(self, name, net_name):
        '''
        Add an interfaces to a slice
        '''
        nt_ks = self.compute_conn
        serverid = self._server_uuid_from_name(name)
        networkid = self.network_show(net_name).get('id', None)
        if networkid is None:
            return {net_name: False}
        nets = nt_ks.virtual_interfaces.create(networkid, serverid)
        return nets

    def floating_ip_pool_list(self):
        '''
        List all floating IP pools

        .. versionadded:: 2016.3.0
        '''
        nt_ks = self.compute_conn
        pools = nt_ks.floating_ip_pools.list()
        response = {}
        for pool in pools:
            response[pool.name] = {
                'name': pool.name,
            }
        return response

    def floating_ip_list(self):
        '''
        List floating IPs

        .. versionadded:: 2016.3.0
        '''
        nt_ks = self.compute_conn
        floating_ips = nt_ks.floating_ips.list()
        response = {}
        for floating_ip in floating_ips:
            response[floating_ip.ip] = {
                'ip': floating_ip.ip,
                'fixed_ip': floating_ip.fixed_ip,
                'id': floating_ip.id,
                'instance_id': floating_ip.instance_id,
                'pool': floating_ip.pool
            }
        return response

    def floating_ip_show(self, ip):
        '''
        Show info on specific floating IP

        .. versionadded:: 2016.3.0
        '''
        nt_ks = self.compute_conn
        floating_ips = nt_ks.floating_ips.list()
        for floating_ip in floating_ips:
            if floating_ip.ip == ip:
                response = {
                    'ip': floating_ip.ip,
                    'fixed_ip': floating_ip.fixed_ip,
                    'id': floating_ip.id,
                    'instance_id': floating_ip.instance_id,
                    'pool': floating_ip.pool
                }
                return response
        return {}

    def floating_ip_create(self, pool=None):
        '''
        Allocate a floating IP

        .. versionadded:: 2016.3.0
        '''
        nt_ks = self.compute_conn
        floating_ip = nt_ks.floating_ips.create(pool)
        response = {
            'ip': floating_ip.ip,
            'fixed_ip': floating_ip.fixed_ip,
            'id': floating_ip.id,
            'instance_id': floating_ip.instance_id,
            'pool': floating_ip.pool
        }
        return response

    def floating_ip_delete(self, floating_ip):
        '''
        De-allocate a floating IP

        .. versionadded:: 2016.3.0
        '''
        ip = self.floating_ip_show(floating_ip)
        nt_ks = self.compute_conn
        return nt_ks.floating_ips.delete(ip)

    def floating_ip_associate(self, server_name, floating_ip):
        '''
        Associate floating IP address to server

        .. versionadded:: 2016.3.0
        '''
        nt_ks = self.compute_conn
        server_ = self.server_by_name(server_name)
        server = nt_ks.servers.get(server_.__dict__['id'])
        server.add_floating_ip(floating_ip)
        return self.floating_ip_list()[floating_ip]

    def floating_ip_disassociate(self, server_name, floating_ip):
        '''
        Disassociate a floating IP from server

        .. versionadded:: 2016.3.0
        '''
        nt_ks = self.compute_conn
        server_ = self.server_by_name(server_name)
        server = nt_ks.servers.get(server_.__dict__['id'])
        server.remove_floating_ip(floating_ip)
        return self.floating_ip_list()[floating_ip]

# The following is a list of functions that need to be incorporated in the
# nova module. This list should be updated as functions are added.
#
# absolute-limits     Print a list of absolute limits for a user
# actions             Retrieve server actions.
# add-fixed-ip        Add new IP address to network.
# aggregate-add-host  Add the host to the specified aggregate.
# aggregate-create    Create a new aggregate with the specified details.
# aggregate-delete    Delete the aggregate by its id.
# aggregate-details   Show details of the specified aggregate.
# aggregate-list      Print a list of all aggregates.
# aggregate-remove-host
#                     Remove the specified host from the specified aggregate.
# aggregate-set-metadata
#                     Update the metadata associated with the aggregate.
# aggregate-update    Update the aggregate's name and optionally
#                     availability zone.
# cloudpipe-create    Create a cloudpipe instance for the given project
# cloudpipe-list      Print a list of all cloudpipe instances.
# console-log         Get console log output of a server.
# credentials         Show user credentials returned from auth
# describe-resource   Show details about a resource
# diagnostics         Retrieve server diagnostics.
# dns-create          Create a DNS entry for domain, name and ip.
# dns-create-private-domain
#                     Create the specified DNS domain.
# dns-create-public-domain
#                     Create the specified DNS domain.
# dns-delete          Delete the specified DNS entry.
# dns-delete-domain   Delete the specified DNS domain.
# dns-domains         Print a list of available dns domains.
# dns-list            List current DNS entries for domain and ip or domain
#                     and name.
# endpoints           Discover endpoints that get returned from the
#                     authenticate services
# get-vnc-console     Get a vnc console to a server.
# host-action         Perform a power action on a host.
# host-update         Update host settings.
# image-create        Create a new image by taking a snapshot of a running
#                     server.
# image-delete        Delete an image.
# live-migration      Migrates a running instance to a new machine.
# meta                Set or Delete metadata on a server.
# migrate             Migrate a server.
# pause               Pause a server.
# rate-limits         Print a list of rate limits for a user
# reboot              Reboot a server.
# rebuild             Shutdown, re-image, and re-boot a server.
# remove-fixed-ip     Remove an IP address from a server.
# rename              Rename a server.
# rescue              Rescue a server.
# resize              Resize a server.
# resize-confirm      Confirm a previous resize.
# resize-revert       Revert a previous resize (and return to the previous
#                     VM).
# root-password       Change the root password for a server.
# secgroup-add-group-rule
#                     Add a source group rule to a security group.
# secgroup-add-rule   Add a rule to a security group.
# secgroup-delete-group-rule
#                     Delete a source group rule from a security group.
# secgroup-delete-rule
#                     Delete a rule from a security group.
# secgroup-list-rules
#                     List rules for a security group.
# ssh                 SSH into a server.
# unlock              Unlock a server.
# unpause             Unpause a server.
# unrescue            Unrescue a server.
# usage-list          List usage data for all tenants
# volume-list         List all the volumes.
# volume-snapshot-create
#                     Add a new snapshot.
# volume-snapshot-delete
#                     Remove a snapshot.
# volume-snapshot-list
#                     List all the snapshots.
# volume-snapshot-show
#                     Show details about a snapshot.
# volume-type-create  Create a new volume type.
# volume-type-delete  Delete a specific flavor
# volume-type-list    Print a list of available 'volume types'.
# x509-create-cert    Create x509 cert for a user in tenant
# x509-get-root-cert  Fetches the x509 root cert.<|MERGE_RESOLUTION|>--- conflicted
+++ resolved
@@ -64,16 +64,10 @@
 
 def check_nova():
     if HAS_NOVA:
-<<<<<<< HEAD
         novaclient_ver = _LooseVersion(novaclient.__version__)
         min_ver = _LooseVersion(NOVACLIENT_MINVER)
-        if novaclient_ver >= min_ver:
-=======
-        novaclient_ver = LooseVersion(novaclient.__version__)
-        min_ver = LooseVersion(NOVACLIENT_MINVER)
-        max_ver = LooseVersion(NOVACLIENT_MAXVER)
+        max_ver = _LooseVersion(NOVACLIENT_MAXVER)
         if novaclient_ver >= min_ver and novaclient_ver <= max_ver:
->>>>>>> edcafc6a
             return HAS_NOVA
         elif novaclient_ver > max_ver:
             log.debug('Older novaclient version required. Maximum: {0}'.format(NOVACLIENT_MAXVER))
