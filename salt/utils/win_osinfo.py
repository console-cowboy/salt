# -*- coding: utf-8 -*-
"""
Get Version information from Windows
"""
# http://stackoverflow.com/questions/32300004/python-ctypes-getting-0-with-getversionex-function
from __future__ import absolute_import, print_function, unicode_literals

# Import Third Party Libs
import ctypes

HAS_WIN32 = True
try:
    from ctypes.wintypes import BYTE, WORD, DWORD, WCHAR
    import win32net
    import win32netcon
except (ImportError, ValueError):
    HAS_WIN32 = False

if HAS_WIN32:
    kernel32 = ctypes.WinDLL(
        str("kernel32"),  # future lint: disable=blacklisted-function
        use_last_error=True,
    )


# Although utils are often directly imported, it is also possible to use the
# loader.
def __virtual__():
    """
    Only load if Win32 Libraries are installed
    """
    if not HAS_WIN32:
        return False, "This utility requires pywin32"

    return "win_osinfo"


def os_version_info_ex():
    """
    Helper function to return the results of the GetVersionExW Windows API call.
    It is a ctypes Structure that contains Windows OS Version information.

    Returns:
        class: An instance of a class containing version info
    """
    if not HAS_WIN32:
        return

    class OSVersionInfo(ctypes.Structure):
        _fields_ = (
            ("dwOSVersionInfoSize", DWORD),
            ("dwMajorVersion", DWORD),
            ("dwMinorVersion", DWORD),
            ("dwBuildNumber", DWORD),
            ("dwPlatformId", DWORD),
            ("szCSDVersion", WCHAR * 128),
        )

        def __init__(self, *args, **kwds):
            super(OSVersionInfo, self).__init__(*args, **kwds)
            self.dwOSVersionInfoSize = ctypes.sizeof(self)
            kernel32.GetVersionExW(ctypes.byref(self))

    class OSVersionInfoEx(OSVersionInfo):
        _fields_ = (
            ("wServicePackMajor", WORD),
            ("wServicePackMinor", WORD),
            ("wSuiteMask", WORD),
            ("wProductType", BYTE),
            ("wReserved", BYTE),
        )

    return OSVersionInfoEx()


def get_os_version_info():
    info = os_version_info_ex()
    ret = {
        "MajorVersion": info.dwMajorVersion,
        "MinorVersion": info.dwMinorVersion,
        "BuildNumber": info.dwBuildNumber,
        "PlatformID": info.dwPlatformId,
        "ServicePackMajor": info.wServicePackMajor,
        "ServicePackMinor": info.wServicePackMinor,
        "SuiteMask": info.wSuiteMask,
        "ProductType": info.wProductType,
    }

    return ret


def get_join_info():
    """
    Gets information about the domain/workgroup. This will tell you if the
    system is joined to a domain or a workgroup

    .. versionadded:: 2018.3.4

    Returns:
<<<<<<< HEAD
        dict: A dictionary containing the domain/workgroup and its status
    '''
=======
        dict: A dictionary containing the domain/workgroup and it's status
    """
>>>>>>> 62458e4e
    info = win32net.NetGetJoinInformation()
    status = {
        win32netcon.NetSetupUnknown: "Unknown",
        win32netcon.NetSetupUnjoined: "Unjoined",
        win32netcon.NetSetupWorkgroupName: "Workgroup",
        win32netcon.NetSetupDomainName: "Domain",
    }
    return {"Domain": info[0], "DomainType": status[info[1]]}<|MERGE_RESOLUTION|>--- conflicted
+++ resolved
@@ -97,13 +97,8 @@
     .. versionadded:: 2018.3.4
 
     Returns:
-<<<<<<< HEAD
         dict: A dictionary containing the domain/workgroup and its status
-    '''
-=======
-        dict: A dictionary containing the domain/workgroup and it's status
     """
->>>>>>> 62458e4e
     info = win32net.NetGetJoinInformation()
     status = {
         win32netcon.NetSetupUnknown: "Unknown",
