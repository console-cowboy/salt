--- conflicted
+++ resolved
@@ -34,14 +34,9 @@
 
 
 @skip_if_not_root
-<<<<<<< HEAD
+@flaky
 @skipIf(not salt.utils.platform.is_darwin(), 'Test only available on macOS')
 @skipIf(not salt.utils.path.which('systemsetup'), '\'systemsetup\' binary not found in $PATH')
-=======
-@flaky
-@skipIf(not salt.utils.is_darwin(), 'Test only available on macOS')
-@skipIf(not salt.utils.which('systemsetup'), '\'systemsetup\' binary not found in $PATH')
->>>>>>> 689c231d
 class MacSystemModuleTest(ModuleCase):
     '''
     Validate the mac_system module
