# -*- coding: utf-8 -*-
'''
    :codeauthor: :email:`Nicole Thomas <nicole@saltstack.com>`
'''

# Import Python Libs
from __future__ import absolute_import
import os
import random
import string

# Import Salt Testing Libs
from salttesting.helpers import ensure_in_syspath, expensiveTest

ensure_in_syspath('../../../')

# Import Salt Libs
import integration
from salt.config import cloud_providers_config
from salt.ext.six.moves import range


def __random_name(size=6):
    '''
    Generates a random cloud instance name
    '''
    return 'CLOUD-TEST-' + ''.join(
        random.choice(string.ascii_uppercase + string.digits)
        for x in range(size)
    )

# Create the cloud instance name to be used throughout the tests
INSTANCE_NAME = __random_name()
PROVIDER_NAME = 'linode'


class LinodeTest(integration.ShellCase):
    '''
    Integration tests for the Linode cloud provider in Salt-Cloud
    '''

    @expensiveTest
    def setUp(self):
        '''
        Sets up the test requirements
        '''
        super(LinodeTest, self).setUp()

        # check if appropriate cloud provider and profile files are present
        profile_str = 'linode-config'
        providers = self.run_cloud('--list-providers')
<<<<<<< HEAD
        if profile_str + ':'not in providers:
=======
        if profile_str + ':' not in providers:
>>>>>>> 7a58878e
            self.skipTest(
                'Configuration file for {0} was not found. Check {0}.conf files '
                'in tests/integration/files/conf/cloud.*.d/ to run these tests.'
                .format(PROVIDER_NAME)
<<<<<<< HEAD
            )

        # check if personal access token, ssh_key_file, and ssh_key_names are present
        config = cloud_providers_config(
            os.path.join(
                integration.FILES,
                'conf',
                'cloud.providers.d',
                PROVIDER_NAME + '.conf'
=======
>>>>>>> 7a58878e
            )
        )

<<<<<<< HEAD
=======
        # check if apikey and password are present
        config = cloud_providers_config(
            os.path.join(
                integration.FILES,
                'conf',
                'cloud.providers.d',
                PROVIDER_NAME + '.conf'
            )
        )
>>>>>>> 7a58878e
        api = config[profile_str][PROVIDER_NAME]['apikey']
        password = config[profile_str][PROVIDER_NAME]['password']
        if api == '' or password == '':
            self.skipTest(
                'An api key and password must be provided to run these tests. Check '
                'tests/integration/files/conf/cloud.providers.d/{0}.conf'.format(
                    PROVIDER_NAME
                )
            )

    def test_instance(self):
        '''
        Test creating an instance on Linode
        '''
        # check if instance with salt installed returned
        try:
            self.assertIn(
                INSTANCE_NAME,
                [i.strip() for i in self.run_cloud('-p linode-test {0}'.format(INSTANCE_NAME))]
            )
        except AssertionError:
            self.run_cloud('-d {0} --assume-yes'.format(INSTANCE_NAME))
            raise

        # delete the instance
        try:
            self.assertIn(
                INSTANCE_NAME + ':',
                [i.strip() for i in self.run_cloud('-d {0} --assume-yes'.format(INSTANCE_NAME))]
            )
        except AssertionError:
            raise

    def tearDown(self):
        '''
        Clean up after tests
        '''
        query = self.run_cloud('--query')
        ret_str = '        {0}:'.format(INSTANCE_NAME)

        # if test instance is still present, delete it
        if ret_str in query:
            self.run_cloud('-d {0} --assume-yes'.format(INSTANCE_NAME))


if __name__ == '__main__':
    from integration import run_tests  # pylint: disable=import-error
    run_tests(LinodeTest)<|MERGE_RESOLUTION|>--- conflicted
+++ resolved
@@ -49,16 +49,11 @@
         # check if appropriate cloud provider and profile files are present
         profile_str = 'linode-config'
         providers = self.run_cloud('--list-providers')
-<<<<<<< HEAD
-        if profile_str + ':'not in providers:
-=======
         if profile_str + ':' not in providers:
->>>>>>> 7a58878e
             self.skipTest(
                 'Configuration file for {0} was not found. Check {0}.conf files '
                 'in tests/integration/files/conf/cloud.*.d/ to run these tests.'
                 .format(PROVIDER_NAME)
-<<<<<<< HEAD
             )
 
         # check if personal access token, ssh_key_file, and ssh_key_names are present
@@ -68,23 +63,9 @@
                 'conf',
                 'cloud.providers.d',
                 PROVIDER_NAME + '.conf'
-=======
->>>>>>> 7a58878e
             )
         )
 
-<<<<<<< HEAD
-=======
-        # check if apikey and password are present
-        config = cloud_providers_config(
-            os.path.join(
-                integration.FILES,
-                'conf',
-                'cloud.providers.d',
-                PROVIDER_NAME + '.conf'
-            )
-        )
->>>>>>> 7a58878e
         api = config[profile_str][PROVIDER_NAME]['apikey']
         password = config[profile_str][PROVIDER_NAME]['password']
         if api == '' or password == '':
