--- conflicted
+++ resolved
@@ -138,14 +138,6 @@
                     self.assertTrue(mount.rm_fstab('name', 'device'))
 
         mock_fstab = MagicMock(return_value={'name': 'name'})
-<<<<<<< HEAD
-        with patch.object(mount, 'fstab', mock_fstab):
-            with patch('salt.utils.fopen', mock_open()) as m_open:
-                m_open.side_effect = IOError(13, 'Permission denied:', '/file')
-                self.assertRaises(CommandExecutionError,
-                                  mount.rm_fstab,
-                                  'name', 'device')
-=======
         with patch.dict(mount.__grains__, {'kernel': ''}):
             with patch.object(mount, 'fstab', mock_fstab):
                 with patch('salt.utils.fopen', mock_open()) as m_open:
@@ -153,7 +145,6 @@
                     helper_open.write.assertRaises(CommandExecutionError,
                                                    mount.rm_fstab,
                                                    config=None)
->>>>>>> c89d1ad2
 
     def test_set_fstab(self):
         '''
