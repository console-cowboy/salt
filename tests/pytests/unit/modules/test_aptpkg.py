--- conflicted
+++ resolved
@@ -962,11 +962,7 @@
                 assert repos[source_uri][0]["uri"][-1] == "/"
 
 
-<<<<<<< HEAD
-def test_expand_repo_def():
-=======
 def test__expand_repo_def():
->>>>>>> 1c478c30
     """
     Checks results from _expand_repo_def
     """
